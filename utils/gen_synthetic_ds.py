--- conflicted
+++ resolved
@@ -1,1514 +1,1290 @@
-import csv
-import cv2
-import numpy as np
-import matplotlib.pyplot as plt
-import json
-from PIL import Image, ImageDraw, ImageFont
-
-from gen_healthbar import process_healthbar_template, load_font
-import xml.etree.ElementTree as ET
-
-import os
-import random
-import argparse
-import math
-
-from tqdm import tqdm
-
-from itertools import product
-
-# Cannon and siege minions have a lower chance of appearing
-CANNON_CHANCE = 0.15
-SIEGE_CHANCE = 0.05
-NUM_CHAMPS = 170
-NUM_MINIONS = 8
-
-# NOTE: 
-    # Riot calls these champions: "Renata", "MonkeyKing", "Nilah", "JarvanIV", 
-    # We call them: "renataglasc", "wukong", "nulah" (thanks for the typo Rohan), "jarvan"
-
-WEIRD_NAMES = {
-    "renataglasc": "renata",
-    "wukong": "monkeyking",
-    "nulah": "nilah",
-    "jarvan": "jarvaniv"
-}
-
-champtoi = {}
-itochamp = {}
-annotation_path = '../greenscreends/train/_annotations.coco.json'
-with open(annotation_path, 'r') as f:
-    data = json.load(f)
-
-for i, category in enumerate(data['categories']):
-    champtoi[category['name']] = i
-    itochamp[i] = category['name']
-
-def parse_pascal_voc_xml(xml_path):
-    tree = ET.parse(xml_path)
-    root = tree.getroot()
-
-    boxes = []
-    labels = []
-
-    for obj in root.findall('object'):
-        name = obj.find('name').text
-        bndbox = obj.find('bndbox')
-        xmin = int(bndbox.find('xmin').text)
-        ymin = int(bndbox.find('ymin').text)
-        xmax = int(bndbox.find('xmax').text)
-        ymax = int(bndbox.find('ymax').text)
-        boxes.append([xmin, ymin, xmax, ymax])
-        labels.append(champtoi[name])  
-
-    return boxes, labels
-
-def parse_coco_json(img_name, json_path):
-    import json
-    with open(json_path, 'r') as f:
-        data = json.load(f)
-
-    boxes = []
-    labels = []
-
-    for image in data['images']:
-        if image['file_name'] == img_name:
-            image_id = image['id']
-            break
-    
-    for annotation in data['annotations']:
-        if annotation['image_id'] == image_id:
-            bbox = annotation['bbox']
-            boxes.append(bbox)
-            labels.append(annotation['category_id'])
-
-    return boxes, labels
-
-<<<<<<< HEAD
-def plot_image_with_boxes(img, boxes, labels, output_dir, split, count):
-=======
-def plot_image_with_boxes(img, boxes, labels, img_path):
->>>>>>> b255d1e1
-    img_rgb = cv2.cvtColor(img, cv2.COLOR_BGR2RGB)
-    plt.figure(figsize=(10, 10), dpi = 400)
-    plt.imshow(img_rgb)
-    
-    for box, label in zip(boxes, labels):
-        xmin, ymin, xmax, ymax = box
-        plt.gca().add_patch(plt.Rectangle((xmin, ymin), xmax - xmin, ymax - ymin, fill=False, color='red', linewidth=1))
-        plt.text(xmin, ymin -25, str(itochamp[label]), color='red', fontsize=7)
-
-<<<<<<< HEAD
-    # plt.axis('off')
-    # plt.show()
-    plt.savefig(f'{output_dir}/{split}/map_{count:04d}.jpg', dpi=500)
-
-=======
-    plt.savefig(img_path, bbox_inches='tight')
->>>>>>> b255d1e1
-
-def generate_map_frames(video_path, dir_to_save, start_second, end_second, n = 5):
-    """
-    Generate frames from a video file and save them as images.
-    
-    :param video_path: Path to the input video file.
-    :return: List of paths to the saved image frames.
-    """
-    cap = cv2.VideoCapture(video_path)
-    fps = cap.get(cv2.CAP_PROP_FPS)
-    start_frame = int(start_second * fps)
-    end_frame = int(end_second * fps)
-    cap.set(cv2.CAP_PROP_POS_FRAMES, start_frame)
-    frame_count = 0
-    saved_frames = []
-
-    while True:
-        ret, frame = cap.read()
-        if not ret:
-            break
-
-        # Save every nth frame
-        if start_frame + frame_count < end_frame:
-            if frame_count % n == 0:
-                frame_path = f"frame_{start_frame + frame_count}.jpg"
-                cv2.imwrite(os.path.join(dir_to_save, frame_path), frame)
-                saved_frames.append(frame_path)
-
-        frame_count += 1
-
-    cap.release()
-    cv2.destroyAllWindows()
-  
-def chroma_key_with_glow_preservation(
-    img_bgr: np.ndarray,
-    hsv_lower: int = 40,
-    hsv_upper: int = 80,
-    target_hue: int = 90,  # unused
-    aggressive: bool = False,
-    champ_boxes=None,
-    pet_boxes=None,
-    ability_boxes=None  # unused for now
-) -> np.ndarray:
-    if champ_boxes is None: champ_boxes = []
-    if pet_boxes is None: pet_boxes = []
-
-    hsv = cv2.cvtColor(img_bgr, cv2.COLOR_BGR2HSV).astype(np.float32)
-    h, s, v = cv2.split(hsv)
-    shape = h.shape
-
-    region = np.zeros(shape, dtype=np.uint8)  # 0: normal, 1: champ, 2: pet
-
-    for x_min, y_min, x_max, y_max in champ_boxes:
-        region[y_min:y_max, x_min:x_max] = 1
-    for x_min, y_min, x_max, y_max in pet_boxes:
-        region[y_min:y_max, x_min:x_max] = 2
-
-    normal = region == 0
-    champ = region == 1
-    pet = region == 2
-
-    # Strong lime removal
-    strong_mask = np.zeros(shape, dtype=bool)
-    if aggressive:
-        strong_mask |= (h >= hsv_lower) & (h <= hsv_upper) & (s >= 100) & (v >= 100) & normal
-    else:
-        strong_mask |= (h >= hsv_lower) & (h <= hsv_upper) & (s >= 150) & (v >= 150) & normal
-    strong_mask |= (h >= hsv_lower) & (h <= hsv_upper) & (s >= 150) & (v >= 150) & champ
-    strong_mask |= (h >= hsv_lower) & (h <= hsv_upper) & (s >= 170) & (v >= 170) & pet
-
-    out = img_bgr.copy()
-    out[strong_mask] = (255, 255, 255)
-
-    out = cv2.cvtColor(out, cv2.COLOR_BGR2BGRA)
-
-    # Compute per-pixel proximity to lime (centered in hsv_lower and hsv_upper)
-    hue_center = (hsv_lower + hsv_upper) / 2
-    hue_range = (hsv_upper - hsv_lower) / 2
-    distance_from_lime = (np.abs(h - hue_center) / hue_range)
-
-    non_white = np.any(img_bgr != [255, 255, 255], axis=-1)
-    avg_proximity = np.clip(float(distance_from_lime[non_white].mean()) * (3/max(hue_center, (180-1) - hue_center) / hue_range), 0, 1)
-
-    # compute per-pixel darkening factor in [0..1]
-    scale = np.clip(distance_from_lime * (255 - v * 0.5) * (1 - avg_proximity), 0, 255) / 255.0
-
-    # mask of “foreground” (any pixel that isn’t pure white)
-    fg = np.any(out[..., :3] != 255, axis=-1)
-
-    # darken only those foreground pixels, channel by channel
-    for c in range(3):
-        ch = out[..., c].astype(np.float32)
-        ch[fg] *= scale[fg]
-        out[..., c] = np.clip(ch, 0, 255).astype(np.uint8)
-
-    # leave the alpha as you originally intended
-    out[..., 3] = np.clip(distance_from_lime * (255 - v) * (1 - avg_proximity), 0, 255).astype(np.uint8)
-
-    return out
-  
-def IoU(box1, box2):
-    """
-    Calculate the Intersection over Union (IoU) of two bounding boxes. Assumes coco format
-    
-    :param box1: First bounding box in coco format [x_min, y_min, w, h]
-    :param box2: Second bounding box in coco format [x_min, y_min, x_max, y_max].
-    :return: IoU value.
-    """
-
-    xA = max(box1[0], box2[0])
-    yA = max(box1[1], box2[1])
-    xB = min(box1[2], box2[2])
-    yB = min(box1[3], box2[3])
-
-    interArea = max(0, xB - xA + 1) * max(0, yB - yA + 1)
-    box1Area = (box1[2] - box1[0] + 1) * (box1[3] - box1[1] + 1)
-    box2Area = (box2[2] - box2[0] + 1) * (box2[3] - box2[1] + 1)
-
-    iou = interArea / float(box1Area + box2Area - interArea)
-    return iou
-
-def check_box_in_box(box1, box2):
-    """
-    Check if box1 is inside box2.
-    
-    :param box1: First bounding box in PASCAL VOC format [x_min, y_min, x_max, y_max].
-    :param box2: Second bounding box [x_min, y_min, x_max, y_max].
-    :return: True if box1 is inside box2, False otherwise.
-    """
-    # get the coordinates of box1 in pascal VOC format
-    return (box1[0] >= box2[0] and
-            box1[1] >= box2[1] and
-            box1[2] <= box2[2] and
-            box1[3] <= box2[3])
-
-def chroma_crop_out_white(img, box):
-    """
-   Crop the image using the bounding box, chroma key and then remove white areas.
-    
-    :param img: Input image.
-    :return: Cropped image.
-    """
-    # shrink box to just hit edges (until there's no white)
-    x_min, y_min, x_max, y_max = box
-
-    cropped_img = img[y_min:int(y_max), x_min:int(x_max)]
-    cropped_img = chroma_key_with_glow_preservation(cropped_img)
-
-    mask = cv2.inRange(img, (0, 0, 0, 0), (255, 255, 255, 1))
-    mask = cv2.bitwise_not(mask)
-    contours, _ = cv2.findContours(mask, cv2.RETR_EXTERNAL, cv2.CHAIN_APPROX_SIMPLE)
-    if contours:
-        largest_contour = max(contours, key=cv2.contourArea)
-        x, y, w, h = cv2.boundingRect(largest_contour)
-        # Update the bounding box
-        x_min = x + x_min
-        y_min = y + y_min
-        x_max = x + x_min + w
-        y_max = y + y_min + h
-        box = [x_min, y_min, x_max, y_max]
-        plt.imshow(cropped_img)
-        plt.show()
-        return cropped_img, box
-
-    else:
-        # No contours found, return the cropped image and box
-        return cropped_img, box
-
-def generate_cutout(img_path, annotation_path):
-    """
-    Generate a cutout image from the original image and its corresponding XML file.
-    Returns cutout and a dictionary with bounding boxes for champion, pet, and ability in PASCAL VOC format.
-    
-    :param img_path: Path to the input image file.
-    :param xml_path: Path to the corresponding XML file.
-    :return: Cutout image with green screen removed.
-    """
-    img = cv2.imread(img_path)
-    boxes, labels = parse_coco_json(os.path.basename(img_path), annotation_path)
-    champion_box = None
-    champion_label = None
-    mask_box = None
-    pet_boxes = []
-    ability_boxes = set()
-    label = 0
-
-    box_dict = {'Ability' : [], 'Pet': [], 'Mask': []}
-    print(img_path)
-    for box, label in zip(boxes, labels):
-        # Convert box to PASCAL VOC format [x_min, y_min, x_max, y_max]
-        box = [box[0], box[1], box[0] + box[2], box[1] + box[3]]
-        if label != champtoi['Ability'] and label != champtoi['Pet']:
-            champion_box = box
-            champion_label = label
-            box_dict[itochamp[champion_label]] = [champion_box]
-        elif label == champtoi['Ability']:
-            ability_boxes.add(tuple(box))
-        else:
-            pet_boxes.append(box)
-
-    # Check if champion/pet box is inside ability box or significant overlap
-    for box in ability_boxes:
-        if check_box_in_box(champion_box, box) or IoU(champion_box, box) > 0.9:
-            mask_box = box
-        else:
-            box_dict['Ability'].append(box)
-    
-    if mask_box is not None:
-        ability_boxes.remove(mask_box)
-        cutout, mask_box = chroma_crop_out_white(img, mask_box)  
-
-    else: # If no mask box was found, we need to create one based on the champion box
-        x_min, y_min, x_max, y_max = champion_box
-
-        #Expand champion box by 85 percent
-        x_min = max(0, int(x_min - (x_max - x_min) * 0.5))
-        y_min = max(0, int(y_min - (y_max - y_min) * 0.5))
-        x_max = min(img.shape[1], int(x_max + (x_max - x_min) * 0.5))
-        y_max = min(img.shape[0], int(y_max + (y_max - y_min) * 0.5))
-        mask_box = [x_min, y_min, x_max, y_max]
-        box_dict['Mask'].append(mask_box)
-        cutout, mask_box = chroma_crop_out_white(img, mask_box) 
-
-    # Adjust champion box to be relative to the mask box            
-    x_min, y_min, x_max, y_max = mask_box
-    
-    x_min_champ, y_min_champ, x_max_champ, y_max_champ = champion_box
-    x_min_champ = max(0, int(x_min_champ - x_min))
-    y_min_champ = max(0, int(y_min_champ - y_min))
-    x_max_champ = min(cutout.shape[1], int(x_max_champ - x_min))
-    y_max_champ = min(cutout.shape[0], int(y_max_champ - y_min))
-    champion_box = [x_min_champ, y_min_champ, x_max_champ, y_max_champ]
-    # Add the mask box to the box_dict
-    box_dict["Mask"].append(list(mask_box))
-
-    for pet_box in pet_boxes:
-        if check_box_in_box(pet_box, mask_box) or IoU(pet_box, mask_box) > 0.9:
-            x_min, y_min, x_max, y_max = mask_box
-
-            x_min_pet, y_min_pet, x_max_pet, y_max_pet = pet_box
-            
-            x_min_pet = max(0, int(x_min_pet - x_min))
-            y_min_pet = max(0, int(y_min_pet - y_min))
-            x_max_pet = min(cutout.shape[1], int(x_max_pet - x_min))
-            y_max_pet = min(cutout.shape[0], int(y_max_pet - y_min))
-            box_dict['Pet'].append([x_min_pet, y_min_pet, x_max_pet, y_max_pet])
-            
-    # box_dict[itochamp[champion_label]].append(champion_box)
-    box_dict[itochamp[champion_label]] = [champion_box]
-    return cutout, box_dict 
-
-<<<<<<< HEAD
-
-=======
-def box_intersects_map_boxes(box, map_boxes, x_tolerance = 50, y_tolerance = 100):
-    """
-    Return if the box strays too much into a building (x or y coordinate is inside map box by x or y tolerance px).
-    :param box: Bounding box in PASCAL VOC format [x_min, y_min, x_max, y_max].
-    :param map_boxes: List of map bounding boxes in PASCAL VOC format.
-    :param tolerance: Tolerance in pixels for intersection.
-    """
-    x_min, y_min, x_max, y_max = box
-
-    for m in map_boxes:
-        mx0, my0, mx1, my1 = m
-
-        # compute overlap in each axis
-        x_overlap = max(0, min(x_max, mx1) - max(x_min, mx0))
-        y_overlap = max(0, min(y_max, my1) - max(y_min, my0))
-
-        # if overlap exceeds tolerance in either direction, it's “too far in”
-        if x_overlap > x_tolerance or y_overlap > y_tolerance:
-            return True
-
-    return False
-
-def place_cutout(map_img, cutout, box_dict, x, y, map_boxes):
-    """
-    Place the cutout image on the map image at the specified coordinates,
-    only pasting non-white pixels (to preserve transparency-like behavior).
-    If the original mask box/champion box hugs a side of the image, the cutout can only be placed along that side.
-    Abilities can be placed anywhere (even cut off the map) but champions and pets must be placed within the map bounds
-
-    :param map_img: The map image (HWC, RGB) where the cutout will be placed.
-    :param cutout: The cutout image to be placed (HWC, RGB).
-    :param box_dict: Dictionary containing bounding boxes for champion, pet, and ability.
-    :param x: X-coordinate for placement (top-left).
-    :param y: Y-coordinate for placement (top-left).
-    :param map_boxes: List of map bounding boxes to check for intersection.
-    :return: Map image with the cutout placed.
-    """
-    mask_x_min, mask_y_min, mask_x_max, mask_y_max = box_dict['Mask'][0]
-    champ_name = ""
-    for key in box_dict:
-        if key != 'Mask' and key != 'Ability' and key != 'Pet':
-            champ_name = key
-            break
-
-    champ_x_min, champ_y_min, champ_x_max, champ_y_max = box_dict[champ_name][0]
-    # Check if cutout hugs side of image. If so, we can only place it along that side.
-    if mask_x_min == 1 or champ_x_min == 1:
-        x = 0
-    if mask_y_min == 1 or champ_y_min == 1:
-        y = 0
-    if mask_x_max == map_img.shape[1] or champ_x_max == map_img.shape[1]:
-        x = map_img.shape[1] - cutout.shape[1]
-        # print(f"Cutout hugs right side of image, placing at x={x}")
-    if mask_y_max == map_img.shape[0] or champ_y_max == map_img.shape[0]:
-        y = map_img.shape[0] - cutout.shape[0]
-        # print(f"Cutout hugs bottom side of image, placing at y={y}")
-
-    x = max(0, min(x, map_img.shape[1] - 1))
-    y = max(0, min(y, map_img.shape[0] - 1))
-
-    # If placing the cutout makes the ability box go out of bounds, you can do so but up until the champion box hugging
-    # the border of the image
-    orig_h, orig_w = cutout.shape[:2]
-    h = max(0, min(orig_h, map_img.shape[0] - y))
-    w = max(0, min(orig_w, map_img.shape[1] - x))
-
-    if h == 0 or w == 0:
-        # print(f"Cutout at ({x}, {y}) with size ({h}, {w}) is out of bounds, skipping placement.")
-        return map_img, box_dict
-
-    # print(f"Placing cutout at ({x}, {y}) with size ({h}, {w})")
-    
-    # Update the bounding boxes in box_dict to be relative to the map image
-    new_pet_boxes = []
-    for key in box_dict:
-        if len(box_dict[key]):
-            for box in box_dict[key]:
-                x_min, y_min, x_max, y_max = box
-                if key != 'Mask' and key != 'Ability':
-                    # Just shift the champion/pet box
-                    x_min = max(0, int(x_min + x))
-                    y_min = max(0, int(y_min + y))
-                    x_max = int(x_max + x)
-                    y_max = int(y_max + y)
-                    if x_max > map_img.shape[1] or y_max > map_img.shape[0]:
-                        raise ValueError(f"Box {key} goes out of bounds: {box}")
-                    elif box_intersects_map_boxes([x_min, y_min, x_max, y_max], map_boxes):
-                        raise ValueError(f"Box {key} intersects with map boxes: {box}")
-                    if key == 'Pet':
-                        new_pet_boxes.append([x_min, y_min, x_max, y_max])
-                    else:
-                        box_dict[key] = [[ x_min, y_min, x_max, y_max ]]
-                        print(f"Champion box updated for {key} updated")
-                        print(box_dict)
-
-                else: # 'Mask' or 'Ability'
-                    x_diff = box[0] - x
-                    y_diff = box[1] - y
-                    x_min = max(0, int(x_min - x_diff))
-                    y_min = max(0, int(y_min - y_diff))
-                    x_max = min(map_img.shape[1], int(x_max - x_diff))
-                    y_max = min(map_img.shape[0], int(y_max - y_diff))
-                    if x_max > map_img.shape[1] or y_max > map_img.shape[0]:
-                        raise ValueError(f"Box {key} goes out of bounds: {box}")
-                    box_dict[key] = [[ x_min, y_min, x_max, y_max ]]
-                    print("Mask box updated")
-                    print(box_dict)
-
-    if len(new_pet_boxes):
-        box_dict['Pet'] = new_pet_boxes
-
-    # Crop region of interest (ROI) from the map image
-    cutout = cutout[:h, :w]
-    roi = map_img[y:y + h, x:x + w, :]
-
-    # Create a mask for non-white pixels
-    mask = ~(np.all(cutout == [255, 255, 255], axis=-1))
-
-    # Broadcast mask to RGB
-    mask_rgb = np.stack([mask]*3, axis=-1)    
-    # Blend cutout into ROI using the mask
-    roi[mask_rgb] = cutout[mask_rgb]
-    print(f"Pasting cutout at ({x}, {y}) with size ({h}, {w})")
-    map_img[y:y + h, x:x + w] = roi
-    return map_img, box_dict
->>>>>>> b255d1e1
-  
-def count_non_white_pixels(img):
-    """
-    Count the number of non-white pixels in an image.
-    
-    :param img: Input image (HWC, RGB).
-    :return: Number of non-white pixels.
-    """
-    # Define white color in RGB
-    white = np.array([255, 255, 255], dtype=np.uint8)
-    
-    # Create a mask for non-white pixels
-    non_white_mask = np.any(img != white, axis=-1)
-    
-    # Count non-white pixels
-    return np.sum(non_white_mask)
-
-def generate_cutouts(champion_img_paths, minion_img_paths, annotation_path, map_boxes = None):
-    """
-    Generate cutouts for multiple images and their corresponding bounding boxes.
-    
-    :param img_paths: List of paths to the input image files.
-    :param annotation_path: Path to the corresponding annotations file.
-    :return: List of cutout images and their bounding boxes.
-    """
-    cutouts = []
-    box_dicts = []
-    minion_cutouts = []
-    minion_box_dicts = []
-    
-    for img_path in champion_img_paths:
-        cutout, box_dict = generate_cutout(img_path, annotation_path)
-        cutouts.append(cutout)
-        box_dicts.append(box_dict)
-    
-    for img_path in minion_img_paths:
-        cutout, box_dict = generate_cutout(img_path, annotation_path)
-        minion_cutouts.append(cutout)
-        minion_box_dicts.append(box_dict)
-
-    cutouts_sorted, box_dicts_sorted = zip(*sorted(zip(cutouts, box_dicts), key=lambda x: count_non_white_pixels(x[0]), reverse=True))
-    
-    return cutouts_sorted, box_dicts_sorted, minion_cutouts, minion_box_dicts
-
-def is_far_enough(new_pos, existing_pos, min_dist = 150):
-    return all(np.linalg.norm(np.array(new_pos) - np.array(p)) > min_dist for p in existing_pos)
-
-<<<<<<< HEAD
-def generate_grid_offsets(spacing=60, rows=3, cols=3):
-    """
-    Generate a grid of (dx, dy) offsets centered around (0,0).
-    """
-    x_offsets = [spacing * (i - cols // 2) for i in range(cols)]
-    y_offsets = [spacing * (j - rows // 2) for j in range(rows)]
-    offsets = list(product(x_offsets, y_offsets))
-    random.shuffle(offsets)  # Add randomness
-    return offsets
-
-def box_intersects_map_boxes(box, map_boxes, x_tolerance = 50, y_tolerance = 100):
-    """
-    Return if the box strays too much into a building (x or y coordinate is inside map box by x or y tolerance px).
-    :param box: Bounding box in PASCAL VOC format [x_min, y_min, x_max, y_max].
-    :param map_boxes: List of map bounding boxes in PASCAL VOC format.
-    :param tolerance: Tolerance in pixels for intersection.
-    """
-    x_min, y_min, x_max, y_max = box
-
-    for m in map_boxes:
-        mx0, my0, mx1, my1 = m
-
-        # compute overlap in each axis
-        x_overlap = max(0, min(x_max, mx1) - max(x_min, mx0))
-        y_overlap = max(0, min(y_max, my1) - max(y_min, my0))
-
-        # if overlap exceeds tolerance in either direction, it's “too far in”
-        if x_overlap > x_tolerance or y_overlap > y_tolerance:
-            return True
-
-    return False
-
-def place_cutout(map_img, cutout, box_dict, x, y, map_boxes):
-    """
-    Place the cutout image on the map image at the specified coordinates,
-    only pasting non-white pixels (to preserve transparency-like behavior).
-    If the original mask box/champion box hugs a side of the image, the cutout can only be placed along that side.
-    Abilities can be placed anywhere (even cut off the map) but champions and pets must be placed within the map bounds.
-
-    :param map_img: The map image (HWC, RGB) where the cutout will be placed.
-    :param cutout: The cutout image to be placed (HWC, RGBA).
-    :param box_dict: Dictionary containing bounding boxes for champion, pet, and ability.
-    :param x: X-coordinate for placement (top-left).
-    :param y: Y-coordinate for placement (top-left).
-    :param map_boxes: List of map bounding boxes in PASCAL VOC format to check for intersection.
-    :return: Updated map_img and adjusted box_dict.
-    """
-    mask_x_min, mask_y_min, mask_x_max, mask_y_max = box_dict['Mask'][0]
-    champ_name = next(k for k in box_dict if k not in ('Mask', 'Ability', 'Pet'))
-    champ_x_min, champ_y_min, champ_x_max, champ_y_max = box_dict[champ_name][0]
-
-    # Constrain placement if cutout hugs map edges
-    if mask_x_min == 1 or champ_x_min == 1:
-        x = 0
-    if mask_y_min == 1 or champ_y_min == 1:
-        y = 0
-    if mask_x_max == map_img.shape[1] or champ_x_max == map_img.shape[1]:
-        x = map_img.shape[1] - cutout.shape[1]
-    if mask_y_max == map_img.shape[0] or champ_y_max == map_img.shape[0]:
-        y = map_img.shape[0] - cutout.shape[0]
-
-    # Clamp to image bounds
-    x = max(0, min(x, map_img.shape[1] - 1))
-    y = max(0, min(y, map_img.shape[0] - 1))
-
-    orig_h, orig_w = cutout.shape[:2]
-    h = max(0, min(orig_h, map_img.shape[0] - y))
-    w = max(0, min(orig_w, map_img.shape[1] - x))
-    if h == 0 or w == 0:
-        return map_img, box_dict
-
-    # Update bounding boxes relative to the map
-    new_pet_boxes = []
-    for key, blist in list(box_dict.items()):
-        if not blist:
-            continue
-        updated_boxes = []
-        for box in blist:
-            x_min, y_min, x_max, y_max = box
-            if key not in ('Mask', 'Ability'):
-                # shift champion/pet boxes
-                x0 = max(0, int(x_min + x))
-                y0 = max(0, int(y_min + y))
-                x1 = int(x_max + x)
-                y1 = int(y_max + y)
-                # bounds and map intersection checks
-                if x1 > map_img.shape[1] or y1 > map_img.shape[0]:
-                    raise ValueError(f"Box {key} goes out of bounds: {box}")
-                if box_intersects_map_boxes([x0, y0, x1, y1], map_boxes):
-                    raise ValueError(f"Box {key} intersects with map boxes: {[x0, y0, x1, y1]}")
-
-                if key == 'Pet':
-                    new_pet_boxes.append([x0, y0, x1, y1])
-                else:
-                    # champion
-                    updated_boxes = [[x0, y0, x1, y1]]
-                    box_dict[key] = updated_boxes
-                    print(f"Champion box updated for {key}: {box_dict[key]}")
-            else:
-                # mask or ability: adjust relative to placement
-                x_diff = box[0] - x
-                y_diff = box[1] - y
-                x0 = max(0, int(box[0] - x_diff))
-                y0 = max(0, int(box[1] - y_diff))
-                x1 = min(map_img.shape[1], int(box[2] - x_diff))
-                y1 = min(map_img.shape[0], int(box[3] - y_diff))
-                if x1 > map_img.shape[1] or y1 > map_img.shape[0]:
-                    raise ValueError(f"Box {key} goes out of bounds: {box}")
-                box_dict[key] = [[x0, y0, x1, y1]]
-                print("Mask/Ability box updated", box_dict[key])
-
-        if key == 'Pet' and new_pet_boxes:
-            box_dict['Pet'] = new_pet_boxes
-
-    # Composite cutout onto map
-    roi = map_img[y:y+h, x:x+w].astype(np.float32)
-    fg = cutout[:h, :w].astype(np.float32)
-    alpha = fg[..., 3:4] / 255.0
-    comp = fg[..., :4] * alpha + roi * (1 - alpha)
-    map_img[y:y+h, x:x+w] = comp.astype(np.uint8)
-
-    return map_img, box_dict
-
-=======
->>>>>>> b255d1e1
-def place_cutouts_on_map(map_img, cutouts, box_dicts, map_boxes, num_sprites, minions = False, max_clusters = 5):
-    """
-    Place multiple cutouts on the map image. 
-    
-    :param map_img: The map image (HWC, RGB) where the cutouts will be placed.
-    :param cutouts: List of cutout images to be placed (HWC, RGB).
-    :param box_dicts: List of dictionaries containing bounding boxes for each cutout.
-    :param map_boxes: List of map bounding boxes to check for intersection.
-    :param num_sprites: Number of sprites to place on the map.
-    :return: Map image with all cutouts placed.
-    """        
-
-    box_dict_all = {}
-    H, W = map_img.shape[:2]
-    # Poisson-disk parameters
-    # Reduce the minimum separation between cutouts the more sprites there are
-    MIN_SEP = 0.38 - num_sprites / 150  # minimum separation between cutouts (in px)
-    SCALE   = 30     # stddev of cluster spread (px)
-<<<<<<< HEAD
-    MAX_TRIES = 800
-=======
-    MAX_TRIES = 2
->>>>>>> b255d1e1
-    if minions:
-        # 1) pick a few cluster anchors
-        n_clusters = random.randint(2, max_clusters)
-        anchors = [
-            (random.randint(150, W - 150), random.randint(150, H - 150))
-            for _ in range(n_clusters)
-        ]
-
-        placed_centers = []  # list of (x, y, radius)
-        box_dict_all = {}
-
-        for cutout, box_dict in zip(cutouts, box_dicts):
-            h, w = cutout.shape[:2]
-            radius = max(w, h) * 0.5
-
-            attempts = 0
-            while attempts < MAX_TRIES:
-                # pick an anchor and jitter around it
-                x0, y0 = random.choice(anchors)
-                dx, dy = np.random.normal(scale=SCALE, size=2)
-                x_cand = int(x0 + dx)
-                y_cand = int(y0 + dy)
-
-                # 2a) keep inside bounds
-                if not (0 <= x_cand <= W - w and 0 <= y_cand <= H - h):
-                    attempts += 1
-                    continue
-
-                # 2b) cheap circle‐based overlap check
-                collision = False
-                for x_o, y_o, r_o in placed_centers:
-                    if np.hypot(x_cand - x_o, y_cand - y_o) < (radius + r_o) * MIN_SEP:
-                        collision = True
-                        break
-                if collision:
-                    attempts += 1
-                    continue
-
-                # 2c) attempt to paste—if it raises ValueError, count it and retry
-                try:
-                    map_img, placed = place_cutout(map_img, cutout, box_dict, x_cand, y_cand, map_boxes)
-                    # success!
-                    placed_centers.append((x_cand, y_cand, radius))
-                    for k, v in placed.items():
-                        if v:
-                            box_dict_all.setdefault(k, []).extend(v)
-                    break
-
-                except ValueError:
-                    attempts += 1
-                    continue
-                
-            else:
-                print(f"Failed to place one minion after {MAX_TRIES} attempts, skipping it.")
-                continue
-    else:                    
-        positions = []  # to track where cutouts have been placed
-        for cutout, box_dict in zip(cutouts, box_dicts):
-            attempts = 0
-            cutout_h, cutout_w = cutout.shape[:2]
-            max_x = map_img.shape[1] - cutout_w
-            max_y = map_img.shape[0] - cutout_h
-
-            while attempts < MAX_TRIES:
-                x = random.randint(0, max_x)
-                y = random.randint(0, max_y)
-                
-                if not is_far_enough((x, y), positions):
-                    attempts += 1
-                    continue 
-
-                try:
-                    map_img, box_dict = place_cutout(map_img, cutout, box_dict, x, y, map_boxes)
-                    positions.append((x, y))  # save successful placement
-                    for key in box_dict:
-                        if len(box_dict[key]):
-                            if key not in box_dict_all:
-                                box_dict_all[key] = []
-                            box_dict_all[key].extend(box_dict[key])
-                    break
-
-                except ValueError:
-                    attempts += 1
-                    continue
-            else:
-                print(f"Failed to place champion cutout after {MAX_TRIES} attempts, skipping this cutout.")
-                continue
-    
-    return map_img, box_dict_all
-  
-def get_boxes_from_box_dict(box_dict):
-    """
-    Convert the box_dict to a list of boxes for each category.
-    
-    :param box_dict: Dictionary containing bounding boxes for champion, pet, and ability.
-    :return: List of boxes for each category.
-    """
-    boxes, labels = [], []
-    for key, blist in box_dict.items():
-        # we only want real objects (champions / minions), never Mask or Ability
-        if key in ('Mask', 'Ability'):
-            continue
-
-        for b in blist:
-            # b should now be [x0,y0,x1,y1]
-            if not (isinstance(b, (list, tuple)) and len(b) == 4):
-                # skip anything that isn't a proper box
-                continue
-            boxes.append(b)
-            labels.append(champtoi[key])
-    return boxes, labels
-
-def add_healthbars(map_img, box_dict, mode, font, image_paths=None):
-    """
-    Add health bars above each object (champion, minion) on the map image.
-
-    :param map_img: The map image (HWC, RGB).
-    :param box_dict: Dictionary containing bounding boxes for champion, pet, and ability.
-    :param mode: "champs" or "minions".
-    :param image_paths: Required for mode="minions"; used to match team color.
-    :return: Updated map image.
-    """
-    if mode == "champs":
-        healthbar_dir = "../cropped_healthbars"
-        healthbar_paths = [os.path.join(healthbar_dir, f) for f in os.listdir(healthbar_dir)
-                           if f.lower().endswith(('.png', '.jpg', '.jpeg'))]
-        for key, boxes in box_dict.items():
-            if key in ['Mask', 'Ability']:
-                continue
-            if key == 'Pet':
-                for pet_box in boxes:
-                    map_img = _draw_healthbar(map_img, pet_box, healthbar_paths, font=font)
-            else:
-                for box in boxes:
-                    map_img = _draw_healthbar(map_img, box, healthbar_paths, font = font)
-
-    elif mode == "minions":
-        assert image_paths is not None, "image_paths is required for minion mode."
-
-        red_healthbar_dir = "../synthetic_healthbars/red_minions"
-        blue_healthbar_dir = "../synthetic_healthbars/blue_minions"
-        red_paths = [os.path.join(red_healthbar_dir, f) for f in os.listdir(red_healthbar_dir)
-                     if f.lower().endswith(('.png', '.jpg', '.jpeg'))]
-        blue_paths = [os.path.join(blue_healthbar_dir, f) for f in os.listdir(blue_healthbar_dir)
-                      if f.lower().endswith(('.png', '.jpg', '.jpeg'))]
-
-        for minion, boxes in box_dict.items():
-            if 'red' in minion.lower(): 
-                hb_paths = red_paths
-            else:
-                hb_paths = blue_paths
-            if minion in ['Mask', 'Ability']:
-                continue
-            if minion == 'Pet':
-                for pet_group in boxes:
-                    for pet_box in pet_group:
-                        map_img = _draw_healthbar(map_img, pet_box, hb_paths, font = None)
-            else:
-                for box in boxes:
-                    map_img = _draw_healthbar(map_img, box, hb_paths, font = None)
-
-    return map_img
-
-def _draw_healthbar(map_img, box, healthbar_paths, damage_prob = 0.10, font = None):
-    """
-    Draw a healthbar above a single bounding box.
-
-    :param map_img: Map image to draw on.
-    :param box: Bounding box (x_min, y_min, x_max, y_max).
-    :param healthbar_paths: List of available healthbar image paths.
-    :return: Updated map image.
-    """
-    if len(box) != 4:
-        return map_img
-
-    x_min, y_min, x_max, y_max = box
-    cutout_center_x = (x_min + x_max) // 2
-
-    if font is not None:
-        num_healthbar_indices = len(healthbar_paths)
-        # Sample a gaussian distribution with mean 11, std 5
-        sample_index = np.random.normal(loc=11, scale=5, size= 1)
-        sample_index = int(np.clip(sample_index, 0, num_healthbar_indices - 1))
-        healthbar_path = sorted(healthbar_paths)[sample_index]
-
-        prob_blue = random.random()
-        to_blue = False
-        if prob_blue > 0.5:
-            to_blue = True
-        healthbar = cv2.imread(healthbar_path, cv2.IMREAD_UNCHANGED)
-        healthbar = process_healthbar_template(healthbar, damage_prob, to_blue, font = font)
-    else:
-        # Randomly select a healthbar image (minions)
-        healthbar_path = random.choice(healthbar_paths)
-        healthbar = cv2.imread(healthbar_path, cv2.IMREAD_UNCHANGED)
-    
-    if healthbar is None:
-        return map_img
-
-    healthbar_h, healthbar_w = healthbar.shape[:2]
-    hb_x1 = int(cutout_center_x - healthbar_w // 2)
-    hb_y1 = int(y_min - healthbar_h)
-
-    # Clamp to image bounds
-    hb_x1_clamped = int(max(0, hb_x1))
-    hb_y1_clamped = int(max(0, hb_y1))
-    hb_x2_clamped = int(min(hb_x1 + healthbar_w, map_img.shape[1]))
-    hb_y2_clamped = int(min(hb_y1 + healthbar_h, map_img.shape[0]))
-
-    x_offset = hb_x1_clamped - hb_x1
-    y_offset = hb_y1_clamped - hb_y1
-
-    cropped_h = hb_y2_clamped - hb_y1_clamped
-    cropped_w = hb_x2_clamped - hb_x1_clamped
-
-    if cropped_h <= 0 or cropped_w <= 0:
-        return map_img
-
-    roi = map_img[hb_y1_clamped:hb_y2_clamped, hb_x1_clamped:hb_x2_clamped]
-    healthbar_cropped = healthbar[y_offset:y_offset + cropped_h, x_offset:x_offset + cropped_w]
-
-    if healthbar_cropped.shape[2] == 4:  # RGBA
-        roi = healthbar_cropped
-    else:
-        roi[..., :3] = healthbar_cropped
-        roi[..., 3] = np.ones_like(healthbar_cropped[...,0])
-
-    map_img[hb_y1_clamped:hb_y2_clamped, hb_x1_clamped:hb_x2_clamped] = roi
-
-    return map_img
-
-def remove_background(img: Image.Image, threshold: int = 60) -> Image.Image:
-    img = img.convert("RGBA")
-    data = np.array(img)
-    # collect *all* edge pixels
-    border = np.vstack([
-      data[0,    :, :3],
-      data[-1,   :, :3],
-      data[:,  0, :3],
-      data[:, -1, :3],
-    ])
-    key_color = Counter(map(tuple, border)).most_common(1)[0][0]
-    key = np.array(key_color, dtype=np.float32)
-
-    rgb  = data[..., :3].astype(np.float32)
-    dist = np.linalg.norm(rgb - key, axis=2)
-    mask = dist < threshold
-
-    data[mask, 3]   = 0   # transparent
-    data[~mask, 3]  = 255 # opaque
-    return Image.fromarray(data, mode="RGBA")
-
-def sample_repeat_count(p=0.5, max_repeats=10):
-    """
-    Return k with P[k >= n] = p^n, capped at max_repeats.
-    """
-    cnt = 0
-    while random.random() < p**(cnt+1) and cnt < max_repeats:
-        cnt += 1
-    return cnt
-
-def load_fx_images(folder):
-    instances = []
-    for fn in os.listdir(folder):
-        if not fn.lower().endswith((".png","jpg","jpeg")):
-            continue
-
-        fx = Image.open(os.path.join(folder, fn))
-        keyed = remove_background(fx, threshold=60)
-
-        # sample how many copies to make
-        repeats = sample_repeat_count(p=0.25, max_repeats=10)
-        for _ in range(repeats):
-            instances.append(keyed.copy())
-
-    random.shuffle(instances)
-    return instances
-
-
-def distort_fx(fx: Image.Image, max_size = 100) -> Image.Image:
-    # 1) work in RGBA from the get-go
-    
-    w, h = fx.size
-    if max(w, h) > max_size:
-        # Calculate the scaling factor
-        scale_factor = max_size / max(w, h)
-        new_w = int(w * scale_factor)
-        new_h = int(h * scale_factor)
-        fx = fx.resize((new_w, new_h), Image.Resampling.LANCZOS)
-
-    fx = fx.convert("RGBA")
-    # 2) do your flips on the entire RGBA
-    if random.random() < 0.5:
-        fx = ImageOps.mirror(fx)
-    if random.random() < 0.3:
-        fx = ImageOps.flip(fx)
-
-    # 3) affine‐warp the whole thing (this warps R,G,B *and* A)
-    w, h = fx.size
-    coeffs = (
-        1, random.uniform(-0.3, 0.3), random.uniform(-0.2, 0.2) * w,
-        random.uniform(-0.3, 0.3), 1,                  random.uniform(-0.2, 0.2) * h
-    )
-    fx = fx.transform((w, h),
-                      Image.AFFINE,
-                      coeffs,
-                      resample=Image.Resampling.BICUBIC)
-
-    # 4) now color-jitter *only* the RGB channels
-    r, g, b, a = fx.split()
-    rgb = Image.merge("RGB", (r, g, b))
-    for Enh in (ImageEnhance.Color,
-                ImageEnhance.Brightness,
-                ImageEnhance.Contrast,
-                ImageEnhance.Sharpness):
-        rgb = Enh(rgb).enhance(random.uniform(0.7, 1.3))
-    r2, g2, b2 = rgb.split()
-
-    # 5) re-assemble with the **already-warped** alpha
-    return Image.merge("RGBA", (r2, g2, b2, a))
-
-from PIL import Image, ImageOps, ImageEnhance
-from collections import Counter
-
-def weave_and_compose(base_map: Image.Image,
-                      cutout_layers: list[tuple[Image.Image,tuple[int,int]]],
-                      fx_instances: list[Image.Image],
-                      fx_prob: float=0.6) -> Image.Image:
-    canvas = base_map.copy()
-    # FX underneath
-    for fx in fx_instances:
-        if random.random() < fx_prob/2:
-            fx2 = distort_fx(fx)  # RGBA
-
-            # --- new: scale its alpha by a random factor in [0.2, 0.7] ---
-            r, g, b, a = fx2.split()
-            alpha_factor = random.uniform(0.2, 0.7)
-            a = a.point(lambda p: int(p * alpha_factor))
-            fx2.putalpha(a)
-            # ----------------------------------------------------------
-
-            x = random.randint(0, canvas.width - fx2.width)
-            y = random.randint(0, canvas.height - fx2.height)
-            canvas.paste(fx2, (x, y), fx2)
-
-    # Champions & abilities (unchanged)
-    for cut, (x, y) in cutout_layers:
-        canvas.paste(cut, (x, y), cut)
-    # FX on top
-    for fx in fx_instances:
-        if random.random() < fx_prob/2:
-            fx2 = distort_fx(fx)
-
-            # scale alpha again for the top-layer FX
-            r, g, b, a = fx2.split()
-            alpha_factor = random.uniform(0.2, 0.7)
-            a = a.point(lambda p: int(p * alpha_factor))
-            fx2.putalpha(a)
-
-            x = random.randint(0, canvas.width - fx2.width)
-            y = random.randint(0, canvas.height - fx2.height)
-            canvas.paste(fx2, (x, y), fx2)
-
-    return canvas
-
-def convert_coco_to_pascal_voc(boxes):
-    """
-    Convert COCO format boxes to PASCAL VOC format.
-    
-    :param boxes: List of boxes in COCO format [x_min, y_min, width, height].
-    :return: List of boxes in PASCAL VOC format [x_min, y_min, x_max, y_max].
-    """
-    pascal_boxes = []
-    for box in boxes:
-        x_min, y_min, width, height = box
-        x_max = x_min + width
-        y_max = y_min + height
-        pascal_boxes.append([x_min, y_min, x_max, y_max])
-    return pascal_boxes
-
-def compute_box_center(bbox: list[int]) -> np.ndarray:
-    x1, y1, x2, y2 = bbox
-    return np.array([(x1 + x2) / 2, (y1 + y2) / 2])
-
-def fog_of_war(
-    img: np.ndarray,
-    box_dict_champ: dict[str, list[list[int]]],
-    box_dict_minion: dict[str, list[list[int]]],
-    pov_center: tuple[int, int] = None,
-    r_vis_base: int = 550,
-    r_fade_base: int = 1000,
-    fog_threshold: float = 0.05,
-) -> np.ndarray:
-    
-    """
-    Modifies box_dict_champ and box_dict_minion in-place by removing fog-covered boxes.
-    Returns the fogged image.
-    """
-    H, W = img.shape[:2]
-    Y, X = np.ogrid[:H, :W]
-    img_center = np.array([W / 2, H / 2])
-    max_dist = np.linalg.norm([W / 2, H / 2])
-
-    # Collect all units
-    all_units = []
-    for cls, boxes in box_dict_champ.items():
-        for box in boxes:
-            all_units.append({"bbox": box, "team": "champ", "class": cls})
-    for cls, boxes in box_dict_minion.items():
-        for box in boxes:
-            team = "blue" if "blue" in cls else "red"
-            all_units.append({"bbox": box, "team": team, "class": cls})
-
-    # Determine POV center
-    if pov_center is None:
-        img_center = np.array([W / 2, H / 2])
-        min_dist = float("inf")
-        for u in all_units:
-            if u["team"] != "champ":
-                continue
-            c = compute_box_center(u["bbox"])
-            dist = np.linalg.norm(c - img_center)
-            if dist < min_dist:
-                min_dist = dist
-                pov_center = c
-
-    # Determine vision sources
-    vision_sources = []
-    for u in all_units:
-        team = u["team"]
-        cls = u["class"]
-        if team == "champ":
-            vision_sources.append(compute_box_center(u["bbox"]))
-        elif "blue" in cls and pov_center[1] > H // 2:
-            vision_sources.append(compute_box_center(u["bbox"]))
-        elif "red" in cls and pov_center[1] <= H // 2:
-            vision_sources.append(compute_box_center(u["bbox"]))
-
-    # Build fog alpha mask
-    alpha = np.zeros((H, W), dtype=np.float32)
-
-    for cx, cy in vision_sources:
-        pos = np.array([cx, cy])
-        dist_to_center = np.linalg.norm(pos - img_center)
-        scale_factor = 1 + 0.75 * (dist_to_center / max_dist)  # up to 1.75× larger
-
-        r_vis = r_vis_base * scale_factor
-        r_fade = r_fade_base * scale_factor
-
-        dist = np.sqrt((X - cx) ** 2 + (Y - cy) ** 2)
-        local = np.ones_like(dist, dtype=np.float32)
-        local[dist >= r_fade] = 0.0
-        fade = (dist > r_vis) & (dist < r_fade)
-
-        # Smoother falloff
-        fade_dist = (dist[fade] - r_vis) / (r_fade - r_vis)
-        local[fade] = np.exp(-4 * fade_dist**2)  # Gaussian falloff (gentler curve)
-
-        alpha = np.maximum(alpha, local)
-
-    # Apply fog
-    # fog_color = np.array([0,0,0,], dtype=np.float32)  # BGR format
-    # fogged_img = (img.astype(np.float32) * (alpha**1.2)[..., None] + fog_color * (1 - (alpha**1.2)[..., None])).astype(np.uint8)
-    # Clamp minimum visibility to retain terrain features
-    # Clamp minimum visibility to retain terrain features
-    alpha = np.clip(alpha, 0.5, 1.0)  # never fully obscured
-
-    # Define fog color (lighter than black to simulate in-game fog)
-    fog_color = np.array([32,14,4,255], dtype=np.float32)  # BGR – adjust for tone
-
-    # Blend between original image and fog color
-    fogged_img = (
-        img.astype(np.float32) * (alpha**1.2)[..., None] + fog_color * (1.0 - (alpha**1.2)[..., None])
-    ).astype(np.uint8)
-
-    # Filter boxes in-place
-    for box_dict in [box_dict_champ, box_dict_minion]:
-        for cls in list(box_dict.keys()):
-            filtered = []
-            for bbox in box_dict[cls]:
-                x1, y1, x2, y2 = map(int, bbox)
-                x1 = max(0, x1)
-                y1 = max(0, y1)
-                x2 = min(W - 1, x2)
-                y2 = min(H - 1, y2)
-                if x1 >= x2 or y1 >= y2:
-                    continue
-                patch_alpha = alpha[y1:y2+1, x1:x2+1]
-                visible_ratio = np.mean(patch_alpha > 0.05)
-                if visible_ratio >= (1.0 - fog_threshold):
-                    filtered.append(bbox)
-            box_dict[cls] = filtered
-
-    return fogged_img
-
-def generate_synthetic_ds(img_dir: str, 
-    split: str, 
-    fx_folder: str, 
-    font_path: str,
-    output_dir: str, 
-    champs_to_exclude: set = None, 
-    images_per_unit: int = 500):
-    """
-    :param dataset_dir: Directory containing the dataset.
-    :param split: split to generate 'train' and 'val'
-    :param fx_folder: Directory containing the FX images.
-    :param font_path: Path to the font file for health bars.
-    :param output_dir: Directory to save the generated images.
-    :param champs_to_exclude: set of champion names to exclude from the dataset.
-    :param images_per_unit: Number of images to generate per unit (champion or minion).
-    """
-
-    # Load image paths
-    img_dir = os.path.join(img_dir, split)
-    all_files = os.listdir(img_dir)
-    all_imgs = [img for img in all_files if img.endswith('.jpg')]
-    map_imgs = [os.path.join(img_dir, img) for img in all_imgs if img.startswith('map_frame_')]
-    # Separate by role
-    champ_imgs = []
-    champ_names = set()
-    for img in all_imgs:
-        if not img.startswith(('red-','blue-', 'map_frame_')):
-            if '-' in img:
-                champ_name = img[:img.find('-')]
-            else:
-                champ_name = img[:img.find('_')]
-            if champ_name in WEIRD_NAMES:
-                champ_name = WEIRD_NAMES[champ_name]
-            if champ_name not in champs_to_exclude:                
-                champ_imgs.append(os.path.join(img_dir, img))
-                champ_names.add(champ_name)
-
-    minion_imgs = [os.path.join(img_dir, img)
-                for img in all_imgs if img.startswith(('red-','blue-'))]
-    minion_imgs_dict = {}
-    for img in minion_imgs:
-        if 'caster' in img:
-            minion_imgs_dict.setdefault('caster', []).append(img)
-        elif 'melee' in img:
-            minion_imgs_dict.setdefault('melee', []).append(img)
-        elif 'cannon' in img:
-            minion_imgs_dict.setdefault('cannon', []).append(img)
-        elif 'siege' in img:
-            minion_imgs_dict.setdefault('siege', []).append(img)
-
-    for i in tqdm(range(images_per_unit * (NUM_CHAMPS + NUM_MINIONS - len(champs_to_exclude))), desc=f"Generating {split} dataset"):
-        # Champions have mean 1 std 3 clamp to 1 to 10
-        num_champions = int(np.clip(random.gauss(1, 3), 1, 10))
-        # num_champions = 1
-        # Minions have mean 6 std 7 clamp to 0 to 20
-        num_minions = int(np.clip(random.gauss(8, 5), 0, 20))
-
-        champs_chosen = 0
-        attempts = 0
-        test_imgs = []
-        champion_names = set()
-
-        # Ensure we don't choose more champions than available
-        num_champions = min(num_champions, len(champ_names))
-
-        while champs_chosen < num_champions:
-            test_img = random.choice(champ_imgs)
-            base_img_name = os.path.basename(test_img).split('/')[-1]
-            champ_name = base_img_name[:base_img_name.find('_')]
-            if champ_name not in champion_names:
-                test_imgs.append(test_img)
-                champion_names.add(champ_name)
-                champs_chosen += 1
-            attempts += 1
-
-        minion_imgs = []
-        for _ in range(num_minions):
-            rand = random.random()
-            if rand <= SIEGE_CHANCE:
-                minion_type = 'siege'
-            elif rand <= SIEGE_CHANCE + CANNON_CHANCE:
-                minion_type = 'cannon'
-            else:
-                minion_type = random.choice(['melee', 'caster'])
-            minion_imgs.append(random.choice(minion_imgs_dict[minion_type]))
-        # Load map
-        map_box_dict = {'RedNexus': [], 'BlueNexus': [], 'BlueTower': [], 'RedTower': [],
-                        'BlueInhibitor': [], 'RedInhibitor': [], 'Pit': []}
-        map_img_path = random.choice(map_imgs)
-        map_img = cv2.imread(map_img_path)
-
-        # Populate map_box_dict with the map image's bounding boxes (if there are any)
-        map_img_name = os.path.basename(map_img_path)
-        map_boxes, map_labels = parse_coco_json(map_img_name, annotation_path)
-        map_boxes = convert_coco_to_pascal_voc(map_boxes)
-
-        for box, label in zip(map_boxes, map_labels):
-            map_box_dict[itochamp[label]].append(box)
-
-<<<<<<< HEAD
-        map_img = cv2.cvtColor(map_img, cv2.COLOR_BGR2BGRA)
-        print(map_img.shape, champ_cutouts[0].shape)
-        # plt.imshow(map_img)
-        # plt.show()
-=======
-        # Generate cutouts
-        champ_cutouts, champ_box_dicts, minion_cutouts, minion_box_dicts = generate_cutouts(test_imgs, minion_imgs, annotation_path, map_boxes)
-
-        # Ensure box_dicts are lists
-        champ_box_dicts = list(champ_box_dicts)
-        minion_box_dicts = list(minion_box_dicts)
-
->>>>>>> b255d1e1
-        # Place champions & minions
-
-        map_img, box_dict_champ = place_cutouts_on_map(
-            map_img, champ_cutouts, champ_box_dicts,
-<<<<<<< HEAD
-            map_boxes, num_champions
-=======
-            map_boxes, 
-            num_champions
->>>>>>> b255d1e1
-        )
-
-        map_img, box_dict_minion = place_cutouts_on_map(
-            map_img, minion_cutouts, minion_box_dicts,
-<<<<<<< HEAD
-            map_boxes, num_minions, minions=True
-        )
-
-        # ─── weave in FX ──────────────────────────────────────────────────────────
-        # 1) convert to PIL RGBA
-        # pil_map = Image.fromarray(cv2.cvtColor(map_img, cv2.COLOR_BGR2RGB))\
-        #             .convert("RGBA")
-        rgba = cv2.cvtColor(map_img, cv2.COLOR_BGRA2RGBA)
-        pil_map = Image.fromarray(rgba, mode="RGBA")
-
-        # 2) build cutout layers [(PIL_cutout, (x,y)), …]
-        cutout_layers = []
-        for cut_bgr, bd in zip(champ_cutouts, champ_box_dicts):
-            x0, y0 = bd['Mask'][0][:2]
-
-            # 1) convert BGR→RGB
-            rgb = cv2.cvtColor(cut_bgr, cv2.COLOR_BGR2RGB)
-
-            # 2) build a binary mask (1 where there's real pixels, 0 where white)
-            white = np.array([255, 255, 255], dtype=cut_bgr.dtype)
-            mask = np.any(cut_bgr[:, :, :3] != white, axis=-1).astype(np.uint8)
-
-            # → inject random translucency: 75% of the time pick a low-alpha, else high-alpha
-            t = (
-                np.clip(random.gauss(0.25, 0.2), 0, 1)
-                if random.random() > 0.2
-                else np.clip(random.gauss(0.75, 0.2), 0, 1)
-            )
-            alpha = (mask * t * 255).astype(np.uint8)
-
-            # 3) stack into an H×W×4 RGBA image
-            if alpha.ndim == 2:
-                pass  # fine
-            elif alpha.ndim == 1:
-                alpha = alpha[:, np.newaxis]
-            else:
-                raise ValueError(f"Unexpected alpha shape: {alpha.shape}")
-
-            if alpha.shape != rgb.shape[:2]:
-                alpha = cv2.resize(alpha, (rgb.shape[1], rgb.shape[0]), interpolation=cv2.INTER_NEAREST)
-
-            # 5) Stack RGBA
-            rgba = np.dstack([rgb, alpha])
-
-            # 4) convert to PIL with alpha channel
-            pil_cut = Image.fromarray(rgba, mode="RGBA")
-
-            cutout_layers.append((pil_cut, (x0, y0)))
-
-        # 3) load & distort FX
-        fx_instances = load_fx_images(fx_folder)
-
-        # 4) weave under & over
-        pil_composed = weave_and_compose(
-            pil_map,
-            cutout_layers,
-            fx_instances,
-            fx_prob=0.4
-        )
-        # 5) back to OpenCV BGR
-        map_img = cv2.cvtColor(np.array(pil_composed), cv2.COLOR_RGBA2BGRA)
-        pil_map = Image.fromarray(cv2.cvtColor(map_img, cv2.COLOR_BGRA2RGBA)).convert("RGBA")
-        
-        # Convert back to BGR OpenCV format
-        map_img = cv2.cvtColor(np.array(pil_composed), cv2.COLOR_RGBA2BGRA)
-=======
-            map_boxes, 
-            num_minions, minions=True
-        )
-
-        # # ─── weave in FX ──────────────────────────────────────────────────────────
-        # # 1) convert to PIL RGBA
-        # pil_map = Image.fromarray(cv2.cvtColor(map_img, cv2.COLOR_BGR2RGB))\
-        #             .convert("RGBA")
-
-        # # 2) build cutout layers [(PIL_cutout, (x,y)), …]
-        # cutout_layers = []
-        # for cut_bgr, bd in zip(champ_cutouts, champ_box_dicts):
-        #     x0, y0 = bd['Mask'][0][:2]
-
-        #     # 1) convert BGR→RGB
-        #     rgb = cv2.cvtColor(cut_bgr, cv2.COLOR_BGR2RGB)
-
-        #     # 2) build a binary mask (1 where there's real pixels, 0 where white)
-        #     mask = np.any(cut_bgr != [255, 255, 255], axis=-1).astype(np.uint8)
-
-        #     # → inject random translucency: 75% of the time pick a low-alpha, else high-alpha
-        #     t = (
-        #         np.clip(random.gauss(0.25, 0.2), 0, 1)
-        #         if random.random() > 0.2
-        #         else np.clip(random.gauss(0.75, 0.2), 0, 1)
-        #     )
-        #     alpha = (mask * t * 255).astype(np.uint8)
-
-        #     # 3) stack into an H×W×4 RGBA image
-        #     rgba = np.dstack([rgb, alpha])
-
-        #     # 4) convert to PIL with alpha channel
-        #     pil_cut = Image.fromarray(rgba, mode="RGBA")
-
-        #     cutout_layers.append((pil_cut, (x0, y0)))
-
-        # # 3) load & distort FX
-        # fx_instances = load_fx_images(fx_folder)
-
-        # # 4) weave under & over
-        # pil_composed = weave_and_compose(
-        #     pil_map,
-        #     cutout_layers,
-        #     fx_instances,
-        #     fx_prob=0.4
-        # )
-        # # 5) back to OpenCV BGR
-        # map_img = cv2.cvtColor(np.array(pil_composed), cv2.COLOR_RGBA2BGR)
-        # pil_map = Image.fromarray(cv2.cvtColor(map_img, cv2.COLOR_BGR2RGB)).convert("RGBA")
-        
-        # # Convert back to BGR OpenCV format
-        # map_img = cv2.cvtColor(np.array(pil_composed), cv2.COLOR_RGBA2BGR)
->>>>>>> b255d1e1
-
-        # Add health bars
-        font = load_font(font_path, size = 10)
-        map_img = add_healthbars(
-            map_img,
-            box_dict_champ,
-            font = font,
-            mode="champs"
-        )
-
-        map_img = add_healthbars(
-            map_img,
-            box_dict_minion,
-            mode="minions",
-            font = font,
-            image_paths=minion_imgs
-        )
-
-        # Clean up & plot
-        box_dict_champ.pop('Mask', None)
-        box_dict_minion.pop('Ability', None)
-        box_dict_minion.pop('Mask', None)
-
-        # map_img = fog_of_war(map_img, box_dict_champ, box_dict_minion)
-
-        boxes_c, labels_c = get_boxes_from_box_dict(box_dict_champ)
-        boxes_m, labels_m = get_boxes_from_box_dict(box_dict_minion)
-        boxes_map, labels_map = get_boxes_from_box_dict(map_box_dict)
-        
-        boxes = boxes_c + boxes_m + boxes_map
-        labels = labels_c + labels_m + labels_map
-<<<<<<< HEAD
-        # cv2.imwrite(f'{output_dir}/{split}/map_{i:04d}.jpg', map_img)
-        plot_image_with_boxes(map_img, boxes, labels, output_dir, split, i)
-=======
-        img_path = f'{output_dir}/{split}/map_{i:04d}.jpg'
-        print(img_path)
-        print(f"Champion boxes: {box_dict_champ}, Minion boxes: {box_dict_minion}, Map boxes: {map_box_dict}")
-        # cv2.imwrite(f'{output_dir}/{split}/map_{i:04d}.jpg', map_img)
-        plot_image_with_boxes(map_img, boxes, labels, img_path)
->>>>>>> b255d1e1
-
-def main():
-    import argparse
-    parser = argparse.ArgumentParser(description="Generate synthetic dataset for League of Legends.")
-    parser.add_argument("--dataset_dir", type=str, default="../greenscreends/")
-    parser.add_argument("--split", type=str, choices=["train", "val"], default="train",
-                        help="Split to generate (train or val).")
-    parser.add_argument("--fx_folder", type=str, default="../fx",
-                        help="Folder containing FX images.")
-    parser.add_argument("--font_path", type=str, default="../BeaufortForLoL-OTF/BeaufortforLOL-Bold.otf",
-                        help="Path to the font file for health bars.")
-    parser.add_argument("--output_dir", type=str, default="../synthetic_dataset/",
-                        help="Directory to save the generated images.")
-    parser.add_argument("--champs_to_exclude", type=str, default=None, 
-                        help="Comma-separated list of champion names to exclude from the dataset.")
-    parser.add_argument("--images_per_unit", type=int, default=500,
-                        help="Number of images to generate per unit (champion or minion).")
-    args = parser.parse_args()
-    # Ensure output directory exists
-    if not os.path.exists(args.output_dir):
-        os.makedirs(args.output_dir)
-        if args.split:
-            os.makedirs(os.path.join(args.output_dir, args.split))
-
-    # Convert comma-separated string to set
-    if args.champs_to_exclude:
-        excluded_champs = set()
-        with open(args.champs_to_exclude, 'r') as f:
-            reader = csv.reader(f)
-            for row in reader:
-                if row and row[0].strip(): 
-                    excluded_champs.add(row[0].strip().lower())
-
-    # Generate the synthetic dataset
-    generate_synthetic_ds(
-        img_dir=args.dataset_dir,
-        split=args.split,
-        fx_folder=args.fx_folder,
-        font_path=args.font_path,
-        output_dir=args.output_dir,
-        champs_to_exclude=excluded_champs, 
-        images_per_unit=args.images_per_unit
-    )
-    
-if __name__ == "__main__":
-    main()
-
+import csv
+import cv2
+import numpy as np
+import matplotlib.pyplot as plt
+import json
+from PIL import Image, ImageDraw, ImageFont
+
+from gen_healthbar import process_healthbar_template, load_font
+import xml.etree.ElementTree as ET
+
+import os
+import random
+import argparse
+import math
+
+from tqdm import tqdm
+
+from itertools import product
+
+# Cannon and siege minions have a lower chance of appearing
+CANNON_CHANCE = 0.15
+SIEGE_CHANCE = 0.05
+NUM_CHAMPS = 170
+NUM_MINIONS = 8
+
+# NOTE: 
+    # Riot calls these champions: "Renata", "MonkeyKing", "Nilah", "JarvanIV", 
+    # We call them: "renataglasc", "wukong", "nulah" (thanks for the typo Rohan), "jarvan"
+
+WEIRD_NAMES = {
+    "renataglasc": "renata",
+    "wukong": "monkeyking",
+    "nulah": "nilah",
+    "jarvan": "jarvaniv"
+}
+
+champtoi = {}
+itochamp = {}
+annotation_path = '../greenscreends/train/_annotations.coco.json'
+with open(annotation_path, 'r') as f:
+    data = json.load(f)
+
+for i, category in enumerate(data['categories']):
+    champtoi[category['name']] = i
+    itochamp[i] = category['name']
+
+def parse_pascal_voc_xml(xml_path):
+    tree = ET.parse(xml_path)
+    root = tree.getroot()
+
+    boxes = []
+    labels = []
+
+    for obj in root.findall('object'):
+        name = obj.find('name').text
+        bndbox = obj.find('bndbox')
+        xmin = int(bndbox.find('xmin').text)
+        ymin = int(bndbox.find('ymin').text)
+        xmax = int(bndbox.find('xmax').text)
+        ymax = int(bndbox.find('ymax').text)
+        boxes.append([xmin, ymin, xmax, ymax])
+        labels.append(champtoi[name])  
+
+    return boxes, labels
+
+def parse_coco_json(img_name, json_path):
+    import json
+    with open(json_path, 'r') as f:
+        data = json.load(f)
+
+    boxes = []
+    labels = []
+
+    for image in data['images']:
+        if image['file_name'] == img_name:
+            image_id = image['id']
+            break
+    
+    for annotation in data['annotations']:
+        if annotation['image_id'] == image_id:
+            bbox = annotation['bbox']
+            boxes.append(bbox)
+            labels.append(annotation['category_id'])
+
+    return boxes, labels
+
+def plot_image_with_boxes(img, boxes, labels, output_dir, split, count):
+    img_rgb = cv2.cvtColor(img, cv2.COLOR_BGR2RGB)
+    plt.figure(figsize=(10, 10), dpi = 400)
+    plt.imshow(img_rgb)
+    
+    for box, label in zip(boxes, labels):
+        xmin, ymin, xmax, ymax = box
+        plt.gca().add_patch(plt.Rectangle((xmin, ymin), xmax - xmin, ymax - ymin, fill=False, color='red', linewidth=1))
+        plt.text(xmin, ymin -25, str(itochamp[label]), color='red', fontsize=7)
+
+    plt.savefig(f'{output_dir}/{split}/map_{count:04d}.jpg', dpi=500)
+
+def generate_map_frames(video_path, dir_to_save, start_second, end_second, n = 5):
+    """
+    Generate frames from a video file and save them as images.
+    
+    :param video_path: Path to the input video file.
+    :return: List of paths to the saved image frames.
+    """
+    cap = cv2.VideoCapture(video_path)
+    fps = cap.get(cv2.CAP_PROP_FPS)
+    start_frame = int(start_second * fps)
+    end_frame = int(end_second * fps)
+    cap.set(cv2.CAP_PROP_POS_FRAMES, start_frame)
+    frame_count = 0
+    saved_frames = []
+
+    while True:
+        ret, frame = cap.read()
+        if not ret:
+            break
+
+        # Save every nth frame
+        if start_frame + frame_count < end_frame:
+            if frame_count % n == 0:
+                frame_path = f"frame_{start_frame + frame_count}.jpg"
+                cv2.imwrite(os.path.join(dir_to_save, frame_path), frame)
+                saved_frames.append(frame_path)
+
+        frame_count += 1
+
+    cap.release()
+    cv2.destroyAllWindows()
+  
+def chroma_key_with_glow_preservation(
+    img_bgr: np.ndarray,
+    hsv_lower: int = 40,
+    hsv_upper: int = 80,
+    target_hue: int = 90,  # unused
+    aggressive: bool = False,
+    champ_boxes=None,
+    pet_boxes=None,
+    ability_boxes=None  # unused for now
+) -> np.ndarray:
+    if champ_boxes is None: champ_boxes = []
+    if pet_boxes is None: pet_boxes = []
+
+    hsv = cv2.cvtColor(img_bgr, cv2.COLOR_BGR2HSV).astype(np.float32)
+    h, s, v = cv2.split(hsv)
+    shape = h.shape
+
+    region = np.zeros(shape, dtype=np.uint8)  # 0: normal, 1: champ, 2: pet
+
+    for x_min, y_min, x_max, y_max in champ_boxes:
+        region[y_min:y_max, x_min:x_max] = 1
+    for x_min, y_min, x_max, y_max in pet_boxes:
+        region[y_min:y_max, x_min:x_max] = 2
+
+    normal = region == 0
+    champ = region == 1
+    pet = region == 2
+
+    # Strong lime removal
+    strong_mask = np.zeros(shape, dtype=bool)
+    if aggressive:
+        strong_mask |= (h >= hsv_lower) & (h <= hsv_upper) & (s >= 100) & (v >= 100) & normal
+    else:
+        strong_mask |= (h >= hsv_lower) & (h <= hsv_upper) & (s >= 150) & (v >= 150) & normal
+    strong_mask |= (h >= hsv_lower) & (h <= hsv_upper) & (s >= 150) & (v >= 150) & champ
+    strong_mask |= (h >= hsv_lower) & (h <= hsv_upper) & (s >= 170) & (v >= 170) & pet
+
+    out = img_bgr.copy()
+    out[strong_mask] = (255, 255, 255)
+
+    out = cv2.cvtColor(out, cv2.COLOR_BGR2BGRA)
+
+    # Compute per-pixel proximity to lime (centered in hsv_lower and hsv_upper)
+    hue_center = (hsv_lower + hsv_upper) / 2
+    hue_range = (hsv_upper - hsv_lower) / 2
+    distance_from_lime = (np.abs(h - hue_center) / hue_range)
+
+    non_white = np.any(img_bgr != [255, 255, 255], axis=-1)
+    avg_proximity = np.clip(float(distance_from_lime[non_white].mean()) * (3/max(hue_center, (180-1) - hue_center) / hue_range), 0, 1)
+
+    # compute per-pixel darkening factor in [0..1]
+    scale = np.clip(distance_from_lime * (255 - v * 0.5) * (1 - avg_proximity), 0, 255) / 255.0
+
+    # mask of “foreground” (any pixel that isn’t pure white)
+    fg = np.any(out[..., :3] != 255, axis=-1)
+
+    # darken only those foreground pixels, channel by channel
+    for c in range(3):
+        ch = out[..., c].astype(np.float32)
+        ch[fg] *= scale[fg]
+        out[..., c] = np.clip(ch, 0, 255).astype(np.uint8)
+
+    # leave the alpha as you originally intended
+    out[..., 3] = np.clip(distance_from_lime * (255 - v) * (1 - avg_proximity), 0, 255).astype(np.uint8)
+
+    return out
+  
+def IoU(box1, box2):
+    """
+    Calculate the Intersection over Union (IoU) of two bounding boxes. Assumes coco format
+    
+    :param box1: First bounding box in coco format [x_min, y_min, w, h]
+    :param box2: Second bounding box in coco format [x_min, y_min, x_max, y_max].
+    :return: IoU value.
+    """
+
+    xA = max(box1[0], box2[0])
+    yA = max(box1[1], box2[1])
+    xB = min(box1[2], box2[2])
+    yB = min(box1[3], box2[3])
+
+    interArea = max(0, xB - xA + 1) * max(0, yB - yA + 1)
+    box1Area = (box1[2] - box1[0] + 1) * (box1[3] - box1[1] + 1)
+    box2Area = (box2[2] - box2[0] + 1) * (box2[3] - box2[1] + 1)
+
+    iou = interArea / float(box1Area + box2Area - interArea)
+    return iou
+
+def check_box_in_box(box1, box2):
+    """
+    Check if box1 is inside box2.
+    
+    :param box1: First bounding box in PASCAL VOC format [x_min, y_min, x_max, y_max].
+    :param box2: Second bounding box [x_min, y_min, x_max, y_max].
+    :return: True if box1 is inside box2, False otherwise.
+    """
+    # get the coordinates of box1 in pascal VOC format
+    return (box1[0] >= box2[0] and
+            box1[1] >= box2[1] and
+            box1[2] <= box2[2] and
+            box1[3] <= box2[3])
+
+def chroma_crop_out_white(img, box):
+    """
+   Crop the image using the bounding box, chroma key and then remove white areas.
+    
+    :param img: Input image.
+    :return: Cropped image.
+    """
+    # shrink box to just hit edges (until there's no white)
+    x_min, y_min, x_max, y_max = box
+
+    cropped_img = img[y_min:int(y_max), x_min:int(x_max)]
+    cropped_img = chroma_key_with_glow_preservation(cropped_img)
+
+    mask = cv2.inRange(img, (0, 0, 0, 0), (255, 255, 255, 1))
+    mask = cv2.bitwise_not(mask)
+    contours, _ = cv2.findContours(mask, cv2.RETR_EXTERNAL, cv2.CHAIN_APPROX_SIMPLE)
+    if contours:
+        largest_contour = max(contours, key=cv2.contourArea)
+        x, y, w, h = cv2.boundingRect(largest_contour)
+        # Update the bounding box
+        x_min = x + x_min
+        y_min = y + y_min
+        x_max = x + x_min + w
+        y_max = y + y_min + h
+        box = [x_min, y_min, x_max, y_max]
+        plt.imshow(cropped_img)
+        plt.show()
+        return cropped_img, box
+
+    else:
+        # No contours found, return the cropped image and box
+        return cropped_img, box
+
+def generate_cutout(img_path, annotation_path):
+    """
+    Generate a cutout image from the original image and its corresponding XML file.
+    Returns cutout and a dictionary with bounding boxes for champion, pet, and ability in PASCAL VOC format.
+    
+    :param img_path: Path to the input image file.
+    :param xml_path: Path to the corresponding XML file.
+    :return: Cutout image with green screen removed.
+    """
+    img = cv2.imread(img_path)
+    boxes, labels = parse_coco_json(os.path.basename(img_path), annotation_path)
+    champion_box = None
+    champion_label = None
+    mask_box = None
+    pet_boxes = []
+    ability_boxes = set()
+    label = 0
+
+    box_dict = {'Ability' : [], 'Pet': [], 'Mask': []}
+    print(img_path)
+    for box, label in zip(boxes, labels):
+        # Convert box to PASCAL VOC format [x_min, y_min, x_max, y_max]
+        box = [box[0], box[1], box[0] + box[2], box[1] + box[3]]
+        if label != champtoi['Ability'] and label != champtoi['Pet']:
+            champion_box = box
+            champion_label = label
+            box_dict[itochamp[champion_label]] = [champion_box]
+        elif label == champtoi['Ability']:
+            ability_boxes.add(tuple(box))
+        else:
+            pet_boxes.append(box)
+
+    # Check if champion/pet box is inside ability box or significant overlap
+    for box in ability_boxes:
+        if check_box_in_box(champion_box, box) or IoU(champion_box, box) > 0.9:
+            mask_box = box
+        else:
+            box_dict['Ability'].append(box)
+    
+    if mask_box is not None:
+        ability_boxes.remove(mask_box)
+        cutout, mask_box = chroma_crop_out_white(img, mask_box)  
+
+    else: # If no mask box was found, we need to create one based on the champion box
+        x_min, y_min, x_max, y_max = champion_box
+
+        #Expand champion box by 85 percent
+        x_min = max(0, int(x_min - (x_max - x_min) * 0.5))
+        y_min = max(0, int(y_min - (y_max - y_min) * 0.5))
+        x_max = min(img.shape[1], int(x_max + (x_max - x_min) * 0.5))
+        y_max = min(img.shape[0], int(y_max + (y_max - y_min) * 0.5))
+        mask_box = [x_min, y_min, x_max, y_max]
+        box_dict['Mask'].append(mask_box)
+        cutout, mask_box = chroma_crop_out_white(img, mask_box) 
+
+    # Adjust champion box to be relative to the mask box            
+    x_min, y_min, x_max, y_max = mask_box
+    
+    x_min_champ, y_min_champ, x_max_champ, y_max_champ = champion_box
+    x_min_champ = max(0, int(x_min_champ - x_min))
+    y_min_champ = max(0, int(y_min_champ - y_min))
+    x_max_champ = min(cutout.shape[1], int(x_max_champ - x_min))
+    y_max_champ = min(cutout.shape[0], int(y_max_champ - y_min))
+    champion_box = [x_min_champ, y_min_champ, x_max_champ, y_max_champ]
+    # Add the mask box to the box_dict
+    box_dict["Mask"].append(list(mask_box))
+
+    for pet_box in pet_boxes:
+        if check_box_in_box(pet_box, mask_box) or IoU(pet_box, mask_box) > 0.9:
+            x_min, y_min, x_max, y_max = mask_box
+
+            x_min_pet, y_min_pet, x_max_pet, y_max_pet = pet_box
+            
+            x_min_pet = max(0, int(x_min_pet - x_min))
+            y_min_pet = max(0, int(y_min_pet - y_min))
+            x_max_pet = min(cutout.shape[1], int(x_max_pet - x_min))
+            y_max_pet = min(cutout.shape[0], int(y_max_pet - y_min))
+            box_dict['Pet'].append([x_min_pet, y_min_pet, x_max_pet, y_max_pet])
+            
+    # box_dict[itochamp[champion_label]].append(champion_box)
+    box_dict[itochamp[champion_label]] = [champion_box]
+    return cutout, box_dict 
+  
+def count_non_white_pixels(img):
+    """
+    Count the number of non-white pixels in an image.
+    
+    :param img: Input image (HWC, RGB).
+    :return: Number of non-white pixels.
+    """
+    # Define white color in RGB
+    white = np.array([255, 255, 255], dtype=np.uint8)
+    
+    # Create a mask for non-white pixels
+    non_white_mask = np.any(img != white, axis=-1)
+    
+    # Count non-white pixels
+    return np.sum(non_white_mask)
+
+def generate_cutouts(champion_img_paths, minion_img_paths, annotation_path, map_boxes = None):
+    """
+    Generate cutouts for multiple images and their corresponding bounding boxes.
+    
+    :param img_paths: List of paths to the input image files.
+    :param annotation_path: Path to the corresponding annotations file.
+    :return: List of cutout images and their bounding boxes.
+    """
+    cutouts = []
+    box_dicts = []
+    minion_cutouts = []
+    minion_box_dicts = []
+    
+    for img_path in champion_img_paths:
+        cutout, box_dict = generate_cutout(img_path, annotation_path)
+        cutouts.append(cutout)
+        box_dicts.append(box_dict)
+    
+    for img_path in minion_img_paths:
+        cutout, box_dict = generate_cutout(img_path, annotation_path)
+        minion_cutouts.append(cutout)
+        minion_box_dicts.append(box_dict)
+
+    cutouts_sorted, box_dicts_sorted = zip(*sorted(zip(cutouts, box_dicts), key=lambda x: count_non_white_pixels(x[0]), reverse=True))
+    
+    return cutouts_sorted, box_dicts_sorted, minion_cutouts, minion_box_dicts
+
+def is_far_enough(new_pos, existing_pos, min_dist = 150):
+    return all(np.linalg.norm(np.array(new_pos) - np.array(p)) > min_dist for p in existing_pos)
+
+def generate_grid_offsets(spacing=60, rows=3, cols=3):
+    """
+    Generate a grid of (dx, dy) offsets centered around (0,0).
+    """
+    x_offsets = [spacing * (i - cols // 2) for i in range(cols)]
+    y_offsets = [spacing * (j - rows // 2) for j in range(rows)]
+    offsets = list(product(x_offsets, y_offsets))
+    random.shuffle(offsets)  # Add randomness
+    return offsets
+
+def box_intersects_map_boxes(box, map_boxes, x_tolerance = 50, y_tolerance = 100):
+    """
+    Return if the box strays too much into a building (x or y coordinate is inside map box by x or y tolerance px).
+    :param box: Bounding box in PASCAL VOC format [x_min, y_min, x_max, y_max].
+    :param map_boxes: List of map bounding boxes in PASCAL VOC format.
+    :param tolerance: Tolerance in pixels for intersection.
+    """
+    x_min, y_min, x_max, y_max = box
+
+    for m in map_boxes:
+        mx0, my0, mx1, my1 = m
+
+        # compute overlap in each axis
+        x_overlap = max(0, min(x_max, mx1) - max(x_min, mx0))
+        y_overlap = max(0, min(y_max, my1) - max(y_min, my0))
+
+        # if overlap exceeds tolerance in either direction, it's “too far in”
+        if x_overlap > x_tolerance or y_overlap > y_tolerance:
+            return True
+
+    return False
+
+def place_cutout(map_img, cutout, box_dict, x, y, map_boxes):
+    """
+    Place the cutout image on the map image at the specified coordinates,
+    only pasting non-white pixels (to preserve transparency-like behavior).
+    If the original mask box/champion box hugs a side of the image, the cutout can only be placed along that side.
+    Abilities can be placed anywhere (even cut off the map) but champions and pets must be placed within the map bounds.
+
+    :param map_img: The map image (HWC, RGB) where the cutout will be placed.
+    :param cutout: The cutout image to be placed (HWC, RGBA).
+    :param box_dict: Dictionary containing bounding boxes for champion, pet, and ability.
+    :param x: X-coordinate for placement (top-left).
+    :param y: Y-coordinate for placement (top-left).
+    :param map_boxes: List of map bounding boxes in PASCAL VOC format to check for intersection.
+    :return: Updated map_img and adjusted box_dict.
+    """
+    mask_x_min, mask_y_min, mask_x_max, mask_y_max = box_dict['Mask'][0]
+    champ_name = next(k for k in box_dict if k not in ('Mask', 'Ability', 'Pet'))
+    champ_x_min, champ_y_min, champ_x_max, champ_y_max = box_dict[champ_name][0]
+
+    # Constrain placement if cutout hugs map edges
+    if mask_x_min == 1 or champ_x_min == 1:
+        x = 0
+    if mask_y_min == 1 or champ_y_min == 1:
+        y = 0
+    if mask_x_max == map_img.shape[1] or champ_x_max == map_img.shape[1]:
+        x = map_img.shape[1] - cutout.shape[1]
+    if mask_y_max == map_img.shape[0] or champ_y_max == map_img.shape[0]:
+        y = map_img.shape[0] - cutout.shape[0]
+
+    # Clamp to image bounds
+    x = max(0, min(x, map_img.shape[1] - 1))
+    y = max(0, min(y, map_img.shape[0] - 1))
+
+    orig_h, orig_w = cutout.shape[:2]
+    h = max(0, min(orig_h, map_img.shape[0] - y))
+    w = max(0, min(orig_w, map_img.shape[1] - x))
+    if h == 0 or w == 0:
+        return map_img, box_dict
+
+    # Update bounding boxes relative to the map
+    new_pet_boxes = []
+    for key, blist in list(box_dict.items()):
+        if not blist:
+            continue
+        updated_boxes = []
+        for box in blist:
+            x_min, y_min, x_max, y_max = box
+            if key not in ('Mask', 'Ability'):
+                # shift champion/pet boxes
+                x0 = max(0, int(x_min + x))
+                y0 = max(0, int(y_min + y))
+                x1 = int(x_max + x)
+                y1 = int(y_max + y)
+                # bounds and map intersection checks
+                if x1 > map_img.shape[1] or y1 > map_img.shape[0]:
+                    raise ValueError(f"Box {key} goes out of bounds: {box}")
+                if box_intersects_map_boxes([x0, y0, x1, y1], map_boxes):
+                    raise ValueError(f"Box {key} intersects with map boxes: {[x0, y0, x1, y1]}")
+
+                if key == 'Pet':
+                    new_pet_boxes.append([x0, y0, x1, y1])
+                else:
+                    # champion
+                    updated_boxes = [[x0, y0, x1, y1]]
+                    box_dict[key] = updated_boxes
+                    print(f"Champion box updated for {key}: {box_dict[key]}")
+            else:
+                # mask or ability: adjust relative to placement
+                x_diff = box[0] - x
+                y_diff = box[1] - y
+                x0 = max(0, int(box[0] - x_diff))
+                y0 = max(0, int(box[1] - y_diff))
+                x1 = min(map_img.shape[1], int(box[2] - x_diff))
+                y1 = min(map_img.shape[0], int(box[3] - y_diff))
+                if x1 > map_img.shape[1] or y1 > map_img.shape[0]:
+                    raise ValueError(f"Box {key} goes out of bounds: {box}")
+                box_dict[key] = [[x0, y0, x1, y1]]
+                print("Mask/Ability box updated", box_dict[key])
+
+        if key == 'Pet' and new_pet_boxes:
+            box_dict['Pet'] = new_pet_boxes
+
+    # Composite cutout onto map
+    roi = map_img[y:y+h, x:x+w].astype(np.float32)
+    fg = cutout[:h, :w].astype(np.float32)
+    alpha = fg[..., 3:4] / 255.0
+    comp = fg[..., :4] * alpha + roi * (1 - alpha)
+    map_img[y:y+h, x:x+w] = comp.astype(np.uint8)
+
+    return map_img, box_dict
+
+def place_cutouts_on_map(map_img, cutouts, box_dicts, map_boxes, num_sprites, minions = False, max_clusters = 5):
+    """
+    Place multiple cutouts on the map image. 
+    
+    :param map_img: The map image (HWC, RGB) where the cutouts will be placed.
+    :param cutouts: List of cutout images to be placed (HWC, RGB).
+    :param box_dicts: List of dictionaries containing bounding boxes for each cutout.
+    :param map_boxes: List of map bounding boxes to check for intersection.
+    :param num_sprites: Number of sprites to place on the map.
+    :return: Map image with all cutouts placed.
+    """        
+
+    box_dict_all = {}
+    H, W = map_img.shape[:2]
+    # Poisson-disk parameters
+    # Reduce the minimum separation between cutouts the more sprites there are
+    MIN_SEP = 0.38 - num_sprites / 150  # minimum separation between cutouts (in px)
+    SCALE   = 30     # stddev of cluster spread (px)
+    MAX_TRIES = 800
+
+    if minions:
+        # 1) pick a few cluster anchors
+        n_clusters = random.randint(2, max_clusters)
+        anchors = [
+            (random.randint(150, W - 150), random.randint(150, H - 150))
+            for _ in range(n_clusters)
+        ]
+
+        placed_centers = []  # list of (x, y, radius)
+        box_dict_all = {}
+
+        for cutout, box_dict in zip(cutouts, box_dicts):
+            h, w = cutout.shape[:2]
+            radius = max(w, h) * 0.5
+
+            attempts = 0
+            while attempts < MAX_TRIES:
+                # pick an anchor and jitter around it
+                x0, y0 = random.choice(anchors)
+                dx, dy = np.random.normal(scale=SCALE, size=2)
+                x_cand = int(x0 + dx)
+                y_cand = int(y0 + dy)
+
+                # 2a) keep inside bounds
+                if not (0 <= x_cand <= W - w and 0 <= y_cand <= H - h):
+                    attempts += 1
+                    continue
+
+                # 2b) cheap circle‐based overlap check
+                collision = False
+                for x_o, y_o, r_o in placed_centers:
+                    if np.hypot(x_cand - x_o, y_cand - y_o) < (radius + r_o) * MIN_SEP:
+                        collision = True
+                        break
+                if collision:
+                    attempts += 1
+                    continue
+
+                # 2c) attempt to paste—if it raises ValueError, count it and retry
+                try:
+                    map_img, placed = place_cutout(map_img, cutout, box_dict, x_cand, y_cand, map_boxes)
+                    # success!
+                    placed_centers.append((x_cand, y_cand, radius))
+                    for k, v in placed.items():
+                        if v:
+                            box_dict_all.setdefault(k, []).extend(v)
+                    break
+
+                except ValueError:
+                    attempts += 1
+                    continue
+                
+            else:
+                print(f"Failed to place one minion after {MAX_TRIES} attempts, skipping it.")
+                continue
+    else:                    
+        positions = []  # to track where cutouts have been placed
+        for cutout, box_dict in zip(cutouts, box_dicts):
+            attempts = 0
+            cutout_h, cutout_w = cutout.shape[:2]
+            max_x = map_img.shape[1] - cutout_w
+            max_y = map_img.shape[0] - cutout_h
+
+            while attempts < MAX_TRIES:
+                x = random.randint(0, max_x)
+                y = random.randint(0, max_y)
+                
+                if not is_far_enough((x, y), positions):
+                    attempts += 1
+                    continue 
+
+                try:
+                    map_img, box_dict = place_cutout(map_img, cutout, box_dict, x, y, map_boxes)
+                    positions.append((x, y))  # save successful placement
+                    for key in box_dict:
+                        if len(box_dict[key]):
+                            if key not in box_dict_all:
+                                box_dict_all[key] = []
+                            box_dict_all[key].extend(box_dict[key])
+                    break
+
+                except ValueError:
+                    attempts += 1
+                    continue
+            else:
+                print(f"Failed to place champion cutout after {MAX_TRIES} attempts, skipping this cutout.")
+                continue
+    
+    return map_img, box_dict_all
+  
+def get_boxes_from_box_dict(box_dict):
+    """
+    Convert the box_dict to a list of boxes for each category.
+    
+    :param box_dict: Dictionary containing bounding boxes for champion, pet, and ability.
+    :return: List of boxes for each category.
+    """
+    boxes, labels = [], []
+    for key, blist in box_dict.items():
+        # we only want real objects (champions / minions), never Mask or Ability
+        if key in ('Mask', 'Ability'):
+            continue
+
+        for b in blist:
+            # b should now be [x0,y0,x1,y1]
+            if not (isinstance(b, (list, tuple)) and len(b) == 4):
+                # skip anything that isn't a proper box
+                continue
+            boxes.append(b)
+            labels.append(champtoi[key])
+    return boxes, labels
+
+def add_healthbars(map_img, box_dict, mode, font, image_paths=None):
+    """
+    Add health bars above each object (champion, minion) on the map image.
+
+    :param map_img: The map image (HWC, RGB).
+    :param box_dict: Dictionary containing bounding boxes for champion, pet, and ability.
+    :param mode: "champs" or "minions".
+    :param image_paths: Required for mode="minions"; used to match team color.
+    :return: Updated map image.
+    """
+    if mode == "champs":
+        healthbar_dir = "../cropped_healthbars"
+        healthbar_paths = [os.path.join(healthbar_dir, f) for f in os.listdir(healthbar_dir)
+                           if f.lower().endswith(('.png', '.jpg', '.jpeg'))]
+        for key, boxes in box_dict.items():
+            if key in ['Mask', 'Ability']:
+                continue
+            if key == 'Pet':
+                for pet_box in boxes:
+                    map_img = _draw_healthbar(map_img, pet_box, healthbar_paths, font=font)
+            else:
+                for box in boxes:
+                    map_img = _draw_healthbar(map_img, box, healthbar_paths, font = font)
+
+    elif mode == "minions":
+        assert image_paths is not None, "image_paths is required for minion mode."
+
+        red_healthbar_dir = "../synthetic_healthbars/red_minions"
+        blue_healthbar_dir = "../synthetic_healthbars/blue_minions"
+        red_paths = [os.path.join(red_healthbar_dir, f) for f in os.listdir(red_healthbar_dir)
+                     if f.lower().endswith(('.png', '.jpg', '.jpeg'))]
+        blue_paths = [os.path.join(blue_healthbar_dir, f) for f in os.listdir(blue_healthbar_dir)
+                      if f.lower().endswith(('.png', '.jpg', '.jpeg'))]
+
+        for minion, boxes in box_dict.items():
+            if 'red' in minion.lower(): 
+                hb_paths = red_paths
+            else:
+                hb_paths = blue_paths
+            if minion in ['Mask', 'Ability']:
+                continue
+            if minion == 'Pet':
+                for pet_group in boxes:
+                    for pet_box in pet_group:
+                        map_img = _draw_healthbar(map_img, pet_box, hb_paths, font = None)
+            else:
+                for box in boxes:
+                    map_img = _draw_healthbar(map_img, box, hb_paths, font = None)
+
+    return map_img
+
+def _draw_healthbar(map_img, box, healthbar_paths, damage_prob = 0.10, font = None):
+    """
+    Draw a healthbar above a single bounding box.
+
+    :param map_img: Map image to draw on.
+    :param box: Bounding box (x_min, y_min, x_max, y_max).
+    :param healthbar_paths: List of available healthbar image paths.
+    :return: Updated map image.
+    """
+    if len(box) != 4:
+        return map_img
+
+    x_min, y_min, x_max, y_max = box
+    cutout_center_x = (x_min + x_max) // 2
+
+    if font is not None:
+        num_healthbar_indices = len(healthbar_paths)
+        # Sample a gaussian distribution with mean 11, std 5
+        sample_index = np.random.normal(loc=11, scale=5, size= 1)
+        sample_index = int(np.clip(sample_index, 0, num_healthbar_indices - 1))
+        healthbar_path = sorted(healthbar_paths)[sample_index]
+
+        prob_blue = random.random()
+        to_blue = False
+        if prob_blue > 0.5:
+            to_blue = True
+        healthbar = cv2.imread(healthbar_path, cv2.IMREAD_UNCHANGED)
+        healthbar = process_healthbar_template(healthbar, damage_prob, to_blue, font = font)
+    else:
+        # Randomly select a healthbar image (minions)
+        healthbar_path = random.choice(healthbar_paths)
+        healthbar = cv2.imread(healthbar_path, cv2.IMREAD_UNCHANGED)
+    
+    if healthbar is None:
+        return map_img
+
+    healthbar_h, healthbar_w = healthbar.shape[:2]
+    hb_x1 = int(cutout_center_x - healthbar_w // 2)
+    hb_y1 = int(y_min - healthbar_h)
+
+    # Clamp to image bounds
+    hb_x1_clamped = int(max(0, hb_x1))
+    hb_y1_clamped = int(max(0, hb_y1))
+    hb_x2_clamped = int(min(hb_x1 + healthbar_w, map_img.shape[1]))
+    hb_y2_clamped = int(min(hb_y1 + healthbar_h, map_img.shape[0]))
+
+    x_offset = hb_x1_clamped - hb_x1
+    y_offset = hb_y1_clamped - hb_y1
+
+    cropped_h = hb_y2_clamped - hb_y1_clamped
+    cropped_w = hb_x2_clamped - hb_x1_clamped
+
+    if cropped_h <= 0 or cropped_w <= 0:
+        return map_img
+
+    roi = map_img[hb_y1_clamped:hb_y2_clamped, hb_x1_clamped:hb_x2_clamped]
+    healthbar_cropped = healthbar[y_offset:y_offset + cropped_h, x_offset:x_offset + cropped_w]
+
+    if healthbar_cropped.shape[2] == 4:  # RGBA
+        roi = healthbar_cropped
+    else:
+        roi[..., :3] = healthbar_cropped
+        roi[..., 3] = np.ones_like(healthbar_cropped[...,0])
+
+    map_img[hb_y1_clamped:hb_y2_clamped, hb_x1_clamped:hb_x2_clamped] = roi
+
+    return map_img
+
+def remove_background(img: Image.Image, threshold: int = 60) -> Image.Image:
+    img = img.convert("RGBA")
+    data = np.array(img)
+    # collect *all* edge pixels
+    border = np.vstack([
+      data[0,    :, :3],
+      data[-1,   :, :3],
+      data[:,  0, :3],
+      data[:, -1, :3],
+    ])
+    key_color = Counter(map(tuple, border)).most_common(1)[0][0]
+    key = np.array(key_color, dtype=np.float32)
+
+    rgb  = data[..., :3].astype(np.float32)
+    dist = np.linalg.norm(rgb - key, axis=2)
+    mask = dist < threshold
+
+    data[mask, 3]   = 0   # transparent
+    data[~mask, 3]  = 255 # opaque
+    return Image.fromarray(data, mode="RGBA")
+
+def sample_repeat_count(p=0.5, max_repeats=10):
+    """
+    Return k with P[k >= n] = p^n, capped at max_repeats.
+    """
+    cnt = 0
+    while random.random() < p**(cnt+1) and cnt < max_repeats:
+        cnt += 1
+    return cnt
+
+def load_fx_images(folder):
+    instances = []
+    for fn in os.listdir(folder):
+        if not fn.lower().endswith((".png","jpg","jpeg")):
+            continue
+
+        fx = Image.open(os.path.join(folder, fn))
+        keyed = remove_background(fx, threshold=60)
+
+        # sample how many copies to make
+        repeats = sample_repeat_count(p=0.25, max_repeats=10)
+        for _ in range(repeats):
+            instances.append(keyed.copy())
+
+    random.shuffle(instances)
+    return instances
+
+
+def distort_fx(fx: Image.Image, max_size = 100) -> Image.Image:
+    # 1) work in RGBA from the get-go
+    
+    w, h = fx.size
+    if max(w, h) > max_size:
+        # Calculate the scaling factor
+        scale_factor = max_size / max(w, h)
+        new_w = int(w * scale_factor)
+        new_h = int(h * scale_factor)
+        fx = fx.resize((new_w, new_h), Image.Resampling.LANCZOS)
+
+    fx = fx.convert("RGBA")
+    # 2) do your flips on the entire RGBA
+    if random.random() < 0.5:
+        fx = ImageOps.mirror(fx)
+    if random.random() < 0.3:
+        fx = ImageOps.flip(fx)
+
+    # 3) affine‐warp the whole thing (this warps R,G,B *and* A)
+    w, h = fx.size
+    coeffs = (
+        1, random.uniform(-0.3, 0.3), random.uniform(-0.2, 0.2) * w,
+        random.uniform(-0.3, 0.3), 1,                  random.uniform(-0.2, 0.2) * h
+    )
+    fx = fx.transform((w, h),
+                      Image.AFFINE,
+                      coeffs,
+                      resample=Image.Resampling.BICUBIC)
+
+    # 4) now color-jitter *only* the RGB channels
+    r, g, b, a = fx.split()
+    rgb = Image.merge("RGB", (r, g, b))
+    for Enh in (ImageEnhance.Color,
+                ImageEnhance.Brightness,
+                ImageEnhance.Contrast,
+                ImageEnhance.Sharpness):
+        rgb = Enh(rgb).enhance(random.uniform(0.7, 1.3))
+    r2, g2, b2 = rgb.split()
+
+    # 5) re-assemble with the **already-warped** alpha
+    return Image.merge("RGBA", (r2, g2, b2, a))
+
+from PIL import Image, ImageOps, ImageEnhance
+from collections import Counter
+
+def weave_and_compose(base_map: Image.Image,
+                      cutout_layers: list[tuple[Image.Image,tuple[int,int]]],
+                      fx_instances: list[Image.Image],
+                      fx_prob: float=0.6) -> Image.Image:
+    canvas = base_map.copy()
+    # FX underneath
+    for fx in fx_instances:
+        if random.random() < fx_prob/2:
+            fx2 = distort_fx(fx)  # RGBA
+
+            # --- new: scale its alpha by a random factor in [0.2, 0.7] ---
+            r, g, b, a = fx2.split()
+            alpha_factor = random.uniform(0.2, 0.7)
+            a = a.point(lambda p: int(p * alpha_factor))
+            fx2.putalpha(a)
+            # ----------------------------------------------------------
+
+            x = random.randint(0, canvas.width - fx2.width)
+            y = random.randint(0, canvas.height - fx2.height)
+            canvas.paste(fx2, (x, y), fx2)
+
+    # Champions & abilities (unchanged)
+    for cut, (x, y) in cutout_layers:
+        canvas.paste(cut, (x, y), cut)
+    # FX on top
+    for fx in fx_instances:
+        if random.random() < fx_prob/2:
+            fx2 = distort_fx(fx)
+
+            # scale alpha again for the top-layer FX
+            r, g, b, a = fx2.split()
+            alpha_factor = random.uniform(0.2, 0.7)
+            a = a.point(lambda p: int(p * alpha_factor))
+            fx2.putalpha(a)
+
+            x = random.randint(0, canvas.width - fx2.width)
+            y = random.randint(0, canvas.height - fx2.height)
+            canvas.paste(fx2, (x, y), fx2)
+
+    return canvas
+
+def convert_coco_to_pascal_voc(boxes):
+    """
+    Convert COCO format boxes to PASCAL VOC format.
+    
+    :param boxes: List of boxes in COCO format [x_min, y_min, width, height].
+    :return: List of boxes in PASCAL VOC format [x_min, y_min, x_max, y_max].
+    """
+    pascal_boxes = []
+    for box in boxes:
+        x_min, y_min, width, height = box
+        x_max = x_min + width
+        y_max = y_min + height
+        pascal_boxes.append([x_min, y_min, x_max, y_max])
+    return pascal_boxes
+
+def compute_box_center(bbox: list[int]) -> np.ndarray:
+    x1, y1, x2, y2 = bbox
+    return np.array([(x1 + x2) / 2, (y1 + y2) / 2])
+
+def fog_of_war(
+    img: np.ndarray,
+    box_dict_champ: dict[str, list[list[int]]],
+    box_dict_minion: dict[str, list[list[int]]],
+    pov_center: tuple[int, int] = None,
+    r_vis_base: int = 550,
+    r_fade_base: int = 1000,
+    fog_threshold: float = 0.05,
+) -> np.ndarray:
+    
+    """
+    Modifies box_dict_champ and box_dict_minion in-place by removing fog-covered boxes.
+    Returns the fogged image.
+    """
+    H, W = img.shape[:2]
+    Y, X = np.ogrid[:H, :W]
+    img_center = np.array([W / 2, H / 2])
+    max_dist = np.linalg.norm([W / 2, H / 2])
+
+    # Collect all units
+    all_units = []
+    for cls, boxes in box_dict_champ.items():
+        for box in boxes:
+            all_units.append({"bbox": box, "team": "champ", "class": cls})
+    for cls, boxes in box_dict_minion.items():
+        for box in boxes:
+            team = "blue" if "blue" in cls else "red"
+            all_units.append({"bbox": box, "team": team, "class": cls})
+
+    # Determine POV center
+    if pov_center is None:
+        img_center = np.array([W / 2, H / 2])
+        min_dist = float("inf")
+        for u in all_units:
+            if u["team"] != "champ":
+                continue
+            c = compute_box_center(u["bbox"])
+            dist = np.linalg.norm(c - img_center)
+            if dist < min_dist:
+                min_dist = dist
+                pov_center = c
+
+    # Determine vision sources
+    vision_sources = []
+    for u in all_units:
+        team = u["team"]
+        cls = u["class"]
+        if team == "champ":
+            vision_sources.append(compute_box_center(u["bbox"]))
+        elif "blue" in cls and pov_center[1] > H // 2:
+            vision_sources.append(compute_box_center(u["bbox"]))
+        elif "red" in cls and pov_center[1] <= H // 2:
+            vision_sources.append(compute_box_center(u["bbox"]))
+
+    # Build fog alpha mask
+    alpha = np.zeros((H, W), dtype=np.float32)
+
+    for cx, cy in vision_sources:
+        pos = np.array([cx, cy])
+        dist_to_center = np.linalg.norm(pos - img_center)
+        scale_factor = 1 + 0.75 * (dist_to_center / max_dist)  # up to 1.75× larger
+
+        r_vis = r_vis_base * scale_factor
+        r_fade = r_fade_base * scale_factor
+
+        dist = np.sqrt((X - cx) ** 2 + (Y - cy) ** 2)
+        local = np.ones_like(dist, dtype=np.float32)
+        local[dist >= r_fade] = 0.0
+        fade = (dist > r_vis) & (dist < r_fade)
+
+        # Smoother falloff
+        fade_dist = (dist[fade] - r_vis) / (r_fade - r_vis)
+        local[fade] = np.exp(-4 * fade_dist**2)  # Gaussian falloff (gentler curve)
+
+        alpha = np.maximum(alpha, local)
+
+    # Apply fog
+    # fog_color = np.array([0,0,0,], dtype=np.float32)  # BGR format
+    # fogged_img = (img.astype(np.float32) * (alpha**1.2)[..., None] + fog_color * (1 - (alpha**1.2)[..., None])).astype(np.uint8)
+    # Clamp minimum visibility to retain terrain features
+    # Clamp minimum visibility to retain terrain features
+    alpha = np.clip(alpha, 0.5, 1.0)  # never fully obscured
+
+    # Define fog color (lighter than black to simulate in-game fog)
+    fog_color = np.array([32,14,4,255], dtype=np.float32)  # BGR – adjust for tone
+
+    # Blend between original image and fog color
+    fogged_img = (
+        img.astype(np.float32) * (alpha**1.2)[..., None] + fog_color * (1.0 - (alpha**1.2)[..., None])
+    ).astype(np.uint8)
+
+    # Filter boxes in-place
+    for box_dict in [box_dict_champ, box_dict_minion]:
+        for cls in list(box_dict.keys()):
+            filtered = []
+            for bbox in box_dict[cls]:
+                x1, y1, x2, y2 = map(int, bbox)
+                x1 = max(0, x1)
+                y1 = max(0, y1)
+                x2 = min(W - 1, x2)
+                y2 = min(H - 1, y2)
+                if x1 >= x2 or y1 >= y2:
+                    continue
+                patch_alpha = alpha[y1:y2+1, x1:x2+1]
+                visible_ratio = np.mean(patch_alpha > 0.05)
+                if visible_ratio >= (1.0 - fog_threshold):
+                    filtered.append(bbox)
+            box_dict[cls] = filtered
+
+    return fogged_img
+
+def generate_synthetic_ds(img_dir: str, 
+    split: str, 
+    fx_folder: str, 
+    font_path: str,
+    output_dir: str, 
+    champs_to_exclude: set = None, 
+    images_per_unit: int = 500):
+    """
+    :param dataset_dir: Directory containing the dataset.
+    :param split: split to generate 'train' and 'val'
+    :param fx_folder: Directory containing the FX images.
+    :param font_path: Path to the font file for health bars.
+    :param output_dir: Directory to save the generated images.
+    :param champs_to_exclude: set of champion names to exclude from the dataset.
+    :param images_per_unit: Number of images to generate per unit (champion or minion).
+    """
+
+    # Load image paths
+    img_dir = os.path.join(img_dir, split)
+    all_files = os.listdir(img_dir)
+    all_imgs = [img for img in all_files if img.endswith('.jpg')]
+    map_imgs = [os.path.join(img_dir, img) for img in all_imgs if img.startswith('map_frame_')]
+    # Separate by role
+    champ_imgs = []
+    champ_names = set()
+    for img in all_imgs:
+        if not img.startswith(('red-','blue-', 'map_frame_')):
+            if '-' in img:
+                champ_name = img[:img.find('-')]
+            else:
+                champ_name = img[:img.find('_')]
+            if champ_name in WEIRD_NAMES:
+                champ_name = WEIRD_NAMES[champ_name]
+            if champ_name not in champs_to_exclude:                
+                champ_imgs.append(os.path.join(img_dir, img))
+                champ_names.add(champ_name)
+
+    minion_imgs = [os.path.join(img_dir, img)
+                for img in all_imgs if img.startswith(('red-','blue-'))]
+    minion_imgs_dict = {}
+    for img in minion_imgs:
+        if 'caster' in img:
+            minion_imgs_dict.setdefault('caster', []).append(img)
+        elif 'melee' in img:
+            minion_imgs_dict.setdefault('melee', []).append(img)
+        elif 'cannon' in img:
+            minion_imgs_dict.setdefault('cannon', []).append(img)
+        elif 'siege' in img:
+            minion_imgs_dict.setdefault('siege', []).append(img)
+
+    for i in tqdm(range(images_per_unit * (NUM_CHAMPS + NUM_MINIONS - len(champs_to_exclude))), desc=f"Generating {split} dataset"):
+        # Champions have mean 1 std 3 clamp to 1 to 10
+        num_champions = int(np.clip(random.gauss(1, 3), 1, 10))
+        # num_champions = 1
+        # Minions have mean 6 std 7 clamp to 0 to 20
+        num_minions = int(np.clip(random.gauss(8, 5), 0, 20))
+
+        champs_chosen = 0
+        attempts = 0
+        test_imgs = []
+        champion_names = set()
+
+        # Ensure we don't choose more champions than available
+        num_champions = min(num_champions, len(champ_names))
+
+        while champs_chosen < num_champions:
+            test_img = random.choice(champ_imgs)
+            base_img_name = os.path.basename(test_img).split('/')[-1]
+            champ_name = base_img_name[:base_img_name.find('_')]
+            if champ_name not in champion_names:
+                test_imgs.append(test_img)
+                champion_names.add(champ_name)
+                champs_chosen += 1
+            attempts += 1
+
+        minion_imgs = []
+        for _ in range(num_minions):
+            rand = random.random()
+            if rand <= SIEGE_CHANCE:
+                minion_type = 'siege'
+            elif rand <= SIEGE_CHANCE + CANNON_CHANCE:
+                minion_type = 'cannon'
+            else:
+                minion_type = random.choice(['melee', 'caster'])
+            minion_imgs.append(random.choice(minion_imgs_dict[minion_type]))
+        # Load map
+        map_box_dict = {'RedNexus': [], 'BlueNexus': [], 'BlueTower': [], 'RedTower': [],
+                        'BlueInhibitor': [], 'RedInhibitor': [], 'Pit': []}
+        map_img_path = random.choice(map_imgs)
+        map_img = cv2.imread(map_img_path)
+
+        # Populate map_box_dict with the map image's bounding boxes (if there are any)
+        map_img_name = os.path.basename(map_img_path)
+        map_boxes, map_labels = parse_coco_json(map_img_name, annotation_path)
+        map_boxes = convert_coco_to_pascal_voc(map_boxes)
+
+        for box, label in zip(map_boxes, map_labels):
+            map_box_dict[itochamp[label]].append(box)
+
+        map_img = cv2.cvtColor(map_img, cv2.COLOR_BGR2BGRA)
+        print(map_img.shape, champ_cutouts[0].shape)
+        # plt.imshow(map_img)
+        # plt.show()
+
+        # Place champions & minions
+
+        map_img, box_dict_champ = place_cutouts_on_map(
+            map_img, champ_cutouts, champ_box_dicts, map_boxes, num_champions
+        )
+
+        map_img, box_dict_minion = place_cutouts_on_map(
+            map_img, minion_cutouts, minion_box_dicts,
+            map_boxes, num_minions, minions=True
+        )
+
+        # ─── weave in FX ──────────────────────────────────────────────────────────
+        # 1) convert to PIL RGBA
+        # pil_map = Image.fromarray(cv2.cvtColor(map_img, cv2.COLOR_BGR2RGB))\
+        #             .convert("RGBA")
+        rgba = cv2.cvtColor(map_img, cv2.COLOR_BGRA2RGBA)
+        pil_map = Image.fromarray(rgba, mode="RGBA")
+
+        # 2) build cutout layers [(PIL_cutout, (x,y)), …]
+        cutout_layers = []
+        for cut_bgr, bd in zip(champ_cutouts, champ_box_dicts):
+            x0, y0 = bd['Mask'][0][:2]
+
+            # 1) convert BGR→RGB
+            rgb = cv2.cvtColor(cut_bgr, cv2.COLOR_BGR2RGB)
+
+            # 2) build a binary mask (1 where there's real pixels, 0 where white)
+            white = np.array([255, 255, 255], dtype=cut_bgr.dtype)
+            mask = np.any(cut_bgr[:, :, :3] != white, axis=-1).astype(np.uint8)
+
+            # → inject random translucency: 75% of the time pick a low-alpha, else high-alpha
+            t = (
+                np.clip(random.gauss(0.25, 0.2), 0, 1)
+                if random.random() > 0.2
+                else np.clip(random.gauss(0.75, 0.2), 0, 1)
+            )
+            alpha = (mask * t * 255).astype(np.uint8)
+
+            # 3) stack into an H×W×4 RGBA image
+            if alpha.ndim == 2:
+                pass  # fine
+            elif alpha.ndim == 1:
+                alpha = alpha[:, np.newaxis]
+            else:
+                raise ValueError(f"Unexpected alpha shape: {alpha.shape}")
+
+            if alpha.shape != rgb.shape[:2]:
+                alpha = cv2.resize(alpha, (rgb.shape[1], rgb.shape[0]), interpolation=cv2.INTER_NEAREST)
+
+            # 5) Stack RGBA
+            rgba = np.dstack([rgb, alpha])
+
+            # 4) convert to PIL with alpha channel
+            pil_cut = Image.fromarray(rgba, mode="RGBA")
+
+            cutout_layers.append((pil_cut, (x0, y0)))
+
+        # 3) load & distort FX
+        fx_instances = load_fx_images(fx_folder)
+
+        # 4) weave under & over
+        pil_composed = weave_and_compose(
+            pil_map,
+            cutout_layers,
+            fx_instances,
+            fx_prob=0.4
+        )
+        # 5) back to OpenCV BGR
+        map_img = cv2.cvtColor(np.array(pil_composed), cv2.COLOR_RGBA2BGRA)
+        pil_map = Image.fromarray(cv2.cvtColor(map_img, cv2.COLOR_BGRA2RGBA)).convert("RGBA")
+        
+        # Convert back to BGR OpenCV format
+        map_img = cv2.cvtColor(np.array(pil_composed), cv2.COLOR_RGBA2BGRA)
+
+        # Add health bars
+        font = load_font(font_path, size = 10)
+        map_img = add_healthbars(
+            map_img,
+            box_dict_champ,
+            font = font,
+            mode="champs"
+        )
+
+        map_img = add_healthbars(
+            map_img,
+            box_dict_minion,
+            mode="minions",
+            font = font,
+            image_paths=minion_imgs
+        )
+
+        # Clean up & plot
+        box_dict_champ.pop('Mask', None)
+        box_dict_minion.pop('Ability', None)
+        box_dict_minion.pop('Mask', None)
+
+        # map_img = fog_of_war(map_img, box_dict_champ, box_dict_minion)
+
+        boxes_c, labels_c = get_boxes_from_box_dict(box_dict_champ)
+        boxes_m, labels_m = get_boxes_from_box_dict(box_dict_minion)
+        boxes_map, labels_map = get_boxes_from_box_dict(map_box_dict)
+        
+        boxes = boxes_c + boxes_m + boxes_map
+        labels = labels_c + labels_m + labels_map
+
+        # cv2.imwrite(f'{output_dir}/{split}/map_{i:04d}.jpg', map_img)
+        plot_image_with_boxes(map_img, boxes, labels, output_dir, split, i)
+
+def main():
+    import argparse
+    parser = argparse.ArgumentParser(description="Generate synthetic dataset for League of Legends.")
+    parser.add_argument("--dataset_dir", type=str, default="../greenscreends/")
+    parser.add_argument("--split", type=str, choices=["train", "val"], default="train",
+                        help="Split to generate (train or val).")
+    parser.add_argument("--fx_folder", type=str, default="../fx",
+                        help="Folder containing FX images.")
+    parser.add_argument("--font_path", type=str, default="../BeaufortForLoL-OTF/BeaufortforLOL-Bold.otf",
+                        help="Path to the font file for health bars.")
+    parser.add_argument("--output_dir", type=str, default="../synthetic_dataset/",
+                        help="Directory to save the generated images.")
+    parser.add_argument("--champs_to_exclude", type=str, default=None, 
+                        help="Comma-separated list of champion names to exclude from the dataset.")
+    parser.add_argument("--images_per_unit", type=int, default=500,
+                        help="Number of images to generate per unit (champion or minion).")
+    args = parser.parse_args()
+    # Ensure output directory exists
+    if not os.path.exists(args.output_dir):
+        os.makedirs(args.output_dir)
+        if args.split:
+            os.makedirs(os.path.join(args.output_dir, args.split))
+
+    # Convert comma-separated string to set
+    if args.champs_to_exclude:
+        excluded_champs = set()
+        with open(args.champs_to_exclude, 'r') as f:
+            reader = csv.reader(f)
+            for row in reader:
+                if row and row[0].strip(): 
+                    excluded_champs.add(row[0].strip().lower())
+
+    # Generate the synthetic dataset
+    generate_synthetic_ds(
+        img_dir=args.dataset_dir,
+        split=args.split,
+        fx_folder=args.fx_folder,
+        font_path=args.font_path,
+        output_dir=args.output_dir,
+        champs_to_exclude=excluded_champs, 
+        images_per_unit=args.images_per_unit
+    )
+    
+if __name__ == "__main__":
+    main()
+